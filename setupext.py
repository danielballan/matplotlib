from __future__ import print_function, absolute_import

from distutils import sysconfig
from distutils import version
from distutils.core import Extension
import glob
import io
import multiprocessing
import os
import re
import subprocess
from subprocess import check_output
import sys
import warnings
from textwrap import fill

import versioneer


PY3min = (sys.version_info[0] >= 3)
PY32min = (PY3min and sys.version_info[1] >= 2 or sys.version_info[0] > 3)


# This is the version of FreeType to use when building a local
# version.  It must match the value in
# lib/matplotlib.__init__.py
LOCAL_FREETYPE_VERSION = '2.6.1'
# md5 hash of the freetype tarball
LOCAL_FREETYPE_HASH = '348e667d728c597360e4a87c16556597'

if sys.platform != 'win32':
    if not PY3min:
        from commands import getstatusoutput
    else:
        from subprocess import getstatusoutput


if PY3min:
    import configparser
else:
    import ConfigParser as configparser


# matplotlib build options, which can be altered using setup.cfg
options = {
    'display_status': True,
    'verbose': False,
    'backend': None,
    'basedirlist': None
    }


setup_cfg = os.environ.get('MPLSETUPCFG', 'setup.cfg')
if os.path.exists(setup_cfg):
    if PY32min:
        config = configparser.ConfigParser()
    else:
        config = configparser.SafeConfigParser()
    config.read(setup_cfg)

    if config.has_option('status', 'suppress'):
        options['display_status'] = not config.getboolean("status", "suppress")

    if config.has_option('rc_options', 'backend'):
        options['backend'] = config.get("rc_options", "backend")

    if config.has_option('directories', 'basedirlist'):
        options['basedirlist'] = [
            x.strip() for x in
            config.get("directories", "basedirlist").split(',')]

    if config.has_option('test', 'local_freetype'):
        options['local_freetype'] = config.get("test", "local_freetype")
else:
    config = None


def get_win32_compiler():
    """
    Determine the compiler being used on win32.
    """
    # Used to determine mingw32 or msvc
    # This is pretty bad logic, someone know a better way?
    for v in sys.argv:
        if 'mingw32' in v:
            return 'mingw32'
    return 'msvc'
win32_compiler = get_win32_compiler()


def extract_versions():
    """
    Extracts version values from the main matplotlib __init__.py and
    returns them as a dictionary.
    """
    with open('lib/matplotlib/__init__.py') as fd:
        for line in fd.readlines():
            if (line.startswith('__version__numpy__')):
                exec(line.strip())
    return locals()


def has_include_file(include_dirs, filename):
    """
    Returns `True` if `filename` can be found in one of the
    directories in `include_dirs`.
    """
    if sys.platform == 'win32':
        include_dirs += os.environ.get('INCLUDE', '.').split(';')
    for dir in include_dirs:
        if os.path.exists(os.path.join(dir, filename)):
            return True
    return False


def check_include_file(include_dirs, filename, package):
    """
    Raises an exception if the given include file can not be found.
    """
    if not has_include_file(include_dirs, filename):
        raise CheckFailed(
            "The C/C++ header for %s (%s) could not be found.  You "
            "may need to install the development package." %
            (package, filename))


def get_base_dirs():
    """
    Returns a list of standard base directories on this platform.
    """
    if options['basedirlist']:
        return options['basedirlist']

    basedir_map = {
        'win32': ['win32_static', ],
        'darwin': ['/usr/local/', '/usr', '/usr/X11',
                   '/opt/X11', '/opt/local'],
        'sunos5': [os.getenv('MPLIB_BASE') or '/usr/local', ],
        'gnu0': ['/usr'],
        'aix5': ['/usr/local'],
        }
    return basedir_map.get(sys.platform, ['/usr/local', '/usr'])


def get_include_dirs():
    """
    Returns a list of standard include directories on this platform.
    """
    include_dirs = [os.path.join(d, 'include') for d in get_base_dirs()]
    include_dirs.extend(
        os.environ.get('CPLUS_INCLUDE_PATH', '').split(os.pathsep))
    return include_dirs


def is_min_version(found, minversion):
    """
    Returns `True` if `found` is at least as high a version as
    `minversion`.
    """
    expected_version = version.LooseVersion(minversion)
    found_version = version.LooseVersion(found)
    return found_version >= expected_version


# Define the display functions only if display_status is True.
if options['display_status']:
    def print_line(char='='):
        print(char * 76)

    def print_status(package, status):
        initial_indent = "%22s: " % package
        indent = ' ' * 24
        print(fill(str(status), width=76,
                   initial_indent=initial_indent,
                   subsequent_indent=indent))

    def print_message(message):
        indent = ' ' * 24 + "* "
        print(fill(str(message), width=76,
                   initial_indent=indent,
                   subsequent_indent=indent))

    def print_raw(section):
        print(section)
else:
    def print_line(*args, **kwargs):
        pass
    print_status = print_message = print_raw = print_line


# Remove the -Wstrict-prototypesoption, is it's not valid for C++
customize_compiler = sysconfig.customize_compiler


def my_customize_compiler(compiler):
    retval = customize_compiler(compiler)
    try:
        compiler.compiler_so.remove('-Wstrict-prototypes')
    except (ValueError, AttributeError):
        pass
    return retval

sysconfig.customize_compiler = my_customize_compiler


def make_extension(name, files, *args, **kwargs):
    """
    Make a new extension.  Automatically sets include_dirs and
    library_dirs to the base directories appropriate for this
    platform.

    `name` is the name of the extension.

    `files` is a list of source files.

    Any additional arguments are passed to the
    `distutils.core.Extension` constructor.
    """
    ext = DelayedExtension(name, files, *args, **kwargs)
    for dir in get_base_dirs():
        include_dir = os.path.join(dir, 'include')
        if os.path.exists(include_dir):
            ext.include_dirs.append(include_dir)
        for lib in ('lib', 'lib64'):
            lib_dir = os.path.join(dir, lib)
            if os.path.exists(lib_dir):
                ext.library_dirs.append(lib_dir)
    ext.include_dirs.append('.')

    return ext


def get_file_hash(filename):
    """
    Get the MD5 hash of a given filename.
    """
    import hashlib
    BLOCKSIZE = 1 << 16
    hasher = hashlib.md5()
    with open(filename, 'rb') as fd:
        buf = fd.read(BLOCKSIZE)
        while len(buf) > 0:
            hasher.update(buf)
            buf = fd.read(BLOCKSIZE)
    return hasher.hexdigest()


class PkgConfig(object):
    """
    This is a class for communicating with pkg-config.
    """
    def __init__(self):
        """
        Determines whether pkg-config exists on this machine.
        """
        if sys.platform == 'win32':
            self.has_pkgconfig = False
        else:
            try:
                self.pkg_config = os.environ['PKG_CONFIG']
            except KeyError:
                self.pkg_config = 'pkg-config'

            self.set_pkgconfig_path()
            status, output = getstatusoutput(self.pkg_config + " --help")
            self.has_pkgconfig = (status == 0)
            if not self.has_pkgconfig:
                print("IMPORTANT WARNING:")
                print(
                    "    pkg-config is not installed.\n"
                    "    matplotlib may not be able to find some of its dependencies")

    def set_pkgconfig_path(self):
        pkgconfig_path = sysconfig.get_config_var('LIBDIR')
        if pkgconfig_path is None:
            return

        pkgconfig_path = os.path.join(pkgconfig_path, 'pkgconfig')
        if not os.path.isdir(pkgconfig_path):
            return

        try:
            os.environ['PKG_CONFIG_PATH'] += ':' + pkgconfig_path
        except KeyError:
            os.environ['PKG_CONFIG_PATH'] = pkgconfig_path

    def setup_extension(self, ext, package, default_include_dirs=[],
                        default_library_dirs=[], default_libraries=[],
                        alt_exec=None):
        """
        Add parameters to the given `ext` for the given `package`.
        """
        flag_map = {
            '-I': 'include_dirs', '-L': 'library_dirs', '-l': 'libraries'}

        executable = alt_exec
        if self.has_pkgconfig:
            executable = (self.pkg_config + ' {0}').format(package)

        use_defaults = True

        if executable is not None:
            command = "{0} --libs --cflags ".format(executable)

            try:
                output = check_output(command, shell=True,
                                      stderr=subprocess.STDOUT)
            except subprocess.CalledProcessError:
                pass
            else:
                output = output.decode(sys.getfilesystemencoding())
                use_defaults = False
                for token in output.split():
                    attr = flag_map.get(token[:2])
                    if attr is not None:
                        getattr(ext, attr).insert(0, token[2:])

        if use_defaults:
            basedirs = get_base_dirs()
            for base in basedirs:
                for include in default_include_dirs:
                    dir = os.path.join(base, include)
                    if os.path.exists(dir):
                        ext.include_dirs.append(dir)
                for lib in default_library_dirs:
                    dir = os.path.join(base, lib)
                    if os.path.exists(dir):
                        ext.library_dirs.append(dir)
            ext.libraries.extend(default_libraries)
            return True

        return False

    def get_version(self, package):
        """
        Get the version of the package from pkg-config.
        """
        if not self.has_pkgconfig:
            return None

        status, output = getstatusoutput(
            self.pkg_config + " %s --modversion" % (package))
        if status == 0:
            return output
        return None


# The PkgConfig class should be used through this singleton
pkg_config = PkgConfig()


class CheckFailed(Exception):
    """
    Exception thrown when a `SetupPackage.check` method fails.
    """
    pass


class SetupPackage(object):
    optional = False

    def check(self):
        """
        Checks whether the dependencies are met.  Should raise a
        `CheckFailed` exception if the dependency could not be met,
        otherwise return a string indicating a version number or some
        other message indicating what was found.
        """
        pass

    def get_packages(self):
        """
        Get a list of package names to add to the configuration.
        These are added to the `packages` list passed to
        `distutils.setup`.
        """
        return []

    def get_namespace_packages(self):
        """
        Get a list of namespace package names to add to the configuration.
        These are added to the `namespace_packages` list passed to
        `distutils.setup`.
        """
        return []

    def get_py_modules(self):
        """
        Get a list of top-level modules to add to the configuration.
        These are added to the `py_modules` list passed to
        `distutils.setup`.
        """
        return []

    def get_package_data(self):
        """
        Get a package data dictionary to add to the configuration.
        These are merged into to the `package_data` list passed to
        `distutils.setup`.
        """
        return {}

    def get_extension(self):
        """
        Get a list of C extensions (`distutils.core.Extension`
        objects) to add to the configuration.  These are added to the
        `extensions` list passed to `distutils.setup`.
        """
        return None

    def get_install_requires(self):
        """
        Get a list of Python packages that we require.
        pip/easy_install will attempt to download and install this
        package if it is not installed.
        """
        return []

    def get_setup_requires(self):
        """
        Get a list of Python packages that we require at build time.
        pip/easy_install will attempt to download and install this
        package if it is not installed.
        """
        return []

    def _check_for_pkg_config(self, package, include_file, min_version=None,
                              version=None):
        """
        A convenience function for writing checks for a
        pkg_config-defined dependency.

        `package` is the pkg_config package name.

        `include_file` is a top-level include file we expect to find.

        `min_version` is the minimum version required.

        `version` will override the found version if this package
        requires an alternate method for that. Set version='unknown'
        if the version is not known but you still want to disabled
        pkg_config version check.
        """
        if version is None:
            version = pkg_config.get_version(package)

            if version is None:
                raise CheckFailed(
                    "pkg-config information for '%s' could not be found." %
                    package)

        if min_version == 'PATCH':
            raise CheckFailed(
                "Requires patches that have not been merged upstream.")

        if min_version and version != 'unknown':
            if (not is_min_version(version, min_version)):
                raise CheckFailed(
                    "Requires %s %s or later.  Found %s." %
                    (package, min_version, version))

        ext = self.get_extension()
        if ext is None:
            ext = make_extension('test', [])
            pkg_config.setup_extension(ext, package)

        check_include_file(
            ext.include_dirs + get_include_dirs(), include_file, package)

        return 'version %s' % version

    def do_custom_build(self):
        """
        If a package needs to do extra custom things, such as building a
        third-party library, before building an extension, it should
        override this method.
        """
        pass


class OptionalPackage(SetupPackage):
    optional = True
    force = False
    config_category = "packages"

    @classmethod
    def get_config(cls):
        """
        Look at `setup.cfg` and return one of ["auto", True, False] indicating
        if the package is at default state ("auto"), forced by the user (case
        insensitively defined as 1, true, yes, on for True) or opted-out (case
        insensitively defined as 0, false, no, off for False).
        """
<<<<<<< HEAD
        if config is not None and config.has_option(cls.config_category, cls.name):
            return config.get(cls.config_category, cls.name)
        return "auto"
=======
        conf = "auto"
        if config is not None and config.has_option(cls.config_category, cls.name):
            try:
                conf = config.getboolean(cls.config_category, cls.name)
            except ValueError:
                conf = config.get(cls.config_category, cls.name)
        return conf
>>>>>>> a1ada7a0

    def check(self):
        """
        Do not override this method!

        For custom dependency checks override self.check_requirements().
        Two things are checked: Configuration file and requirements.
        """
        # Check configuration file
        conf = self.get_config()
        # Default "auto" state or install forced by user
        if conf in [True, 'auto']:
            message = "installing"
            # Set non-optional if user sets `True` in config
            if conf is True:
                self.optional = False
        # Configuration opt-out by user
        else:
            # Some backend extensions (e.g. Agg) need to be built for certain
            # other GUI backends (e.g. TkAgg) even when manually disabled
            if self.force is True:
                message = "installing forced (config override)"
            else:
                raise CheckFailed("skipping due to configuration")

        # Check requirements and add extra information (if any) to message.
        # If requirements are not met a CheckFailed should be raised in there.
        additional_info = self.check_requirements()
        if additional_info:
            message += ", " + additional_info

        # No CheckFailed raised until now, return install message.
        return message

    def check_requirements(self):
        """
        Override this method to do custom dependency checks.

         - Raise CheckFailed() if requirements are not met.
         - Return message with additional information, or an empty string
           (or None) for no additional information.
        """
        return ""


class OptionalBackendPackage(OptionalPackage):
    config_category = "gui_support"


class Platform(SetupPackage):
    name = "platform"

    def check(self):
        return sys.platform


class Python(SetupPackage):
    name = "python"

    def check(self):
        major, minor1, minor2, s, tmp = sys.version_info

        if major < 2:
            raise CheckFailed(
                "Requires Python 2.7 or later")
        elif major == 2 and minor1 < 7:
            raise CheckFailed(
                "Requires Python 2.7 or later (in the 2.x series)")
        elif major == 3 and minor1 < 4:
            raise CheckFailed(
                "Requires Python 3.4 or later (in the 3.x series)")

        return sys.version


class Matplotlib(SetupPackage):
    name = "matplotlib"

    def check(self):
        return versioneer.get_version()

    def get_packages(self):
        return [
            'matplotlib',
            'matplotlib.backends',
            'matplotlib.backends.qt_editor',
            'matplotlib.compat',
            'matplotlib.projections',
            'matplotlib.axes',
            'matplotlib.sphinxext',
            'matplotlib.style',
            'matplotlib.testing',
            'matplotlib.testing.jpl_units',
            'matplotlib.tri',
            ]

    def get_py_modules(self):
        return ['pylab']

    def get_package_data(self):
        return {
            'matplotlib':
            [
                'mpl-data/fonts/afm/*.afm',
                'mpl-data/fonts/pdfcorefonts/*.afm',
                'mpl-data/fonts/pdfcorefonts/*.txt',
                'mpl-data/fonts/ttf/*.ttf',
                'mpl-data/fonts/ttf/LICENSE_STIX',
                'mpl-data/fonts/ttf/COPYRIGHT.TXT',
                'mpl-data/fonts/ttf/README.TXT',
                'mpl-data/fonts/ttf/RELEASENOTES.TXT',
                'mpl-data/images/*.xpm',
                'mpl-data/images/*.svg',
                'mpl-data/images/*.gif',
                'mpl-data/images/*.pdf',
                'mpl-data/images/*.png',
                'mpl-data/images/*.ppm',
                'mpl-data/example/*.npy',
                'mpl-data/matplotlibrc',
                'backends/web_backend/*.*',
                'backends/web_backend/jquery/js/*.min.js',
                'backends/web_backend/jquery/css/themes/base/*.min.css',
                'backends/web_backend/jquery/css/themes/base/images/*',
                'backends/web_backend/css/*.*',
                'backends/Matplotlib.nib/*',
                'mpl-data/stylelib/*.mplstyle',
             ]}


class SampleData(OptionalPackage):
    """
    This handles the sample data that ships with matplotlib.  It is
    technically optional, though most often will be desired.
    """
    name = "sample_data"

    def get_package_data(self):
        return {
            'matplotlib':
            [
                'mpl-data/sample_data/*.*',
                'mpl-data/sample_data/axes_grid/*.*',
            ]}


class Toolkits(OptionalPackage):
    name = "toolkits"

    def get_packages(self):
        return [
            'mpl_toolkits',
            'mpl_toolkits.mplot3d',
            'mpl_toolkits.axes_grid',
            'mpl_toolkits.axes_grid1',
            'mpl_toolkits.axisartist',
            ]

    def get_namespace_packages(self):
        return ['mpl_toolkits']


class Tests(OptionalPackage):
    name = "tests"
    nose_min_version = '0.11.1'

    def check(self):
        super(Tests, self).check()

        msgs = []
        msg_template = ('{package} is required to run the matplotlib test '
                        'suite. Please install it with pip or your preferred'
                        ' tool to run the test suite')

        bad_nose = msg_template.format(
            package='nose %s or later' % self.nose_min_version
        )
        try:
            import nose
            if is_min_version(nose.__version__, self.nose_min_version):
                msgs += ['using nose version %s' % nose.__version__]
            else:
                msgs += [bad_nose]
        except ImportError:
            msgs += [bad_nose]

        if sys.version_info >= (3, 3):
            msgs += ['using unittest.mock']
        else:
            try:
                import mock
                msgs += ['using mock %s' % mock.__version__]
            except ImportError:
                msgs += [msg_template.format(package='mock')]

        return ' / '.join(msgs)

    def get_packages(self):
        return [
            'matplotlib.tests',
            'matplotlib.sphinxext.tests',
            ]

    def get_package_data(self):
        baseline_images = [
            'tests/baseline_images/%s/*' % x
            for x in os.listdir('lib/matplotlib/tests/baseline_images')]

        return {
            'matplotlib':
            baseline_images +
            [
                'tests/cmr10.pfb',
                'tests/mpltest.ttf',
                'tests/test_rcparams.rc',
                'tests/test_utf32_be_rcparams.rc',
                'sphinxext/tests/tinypages/*.rst',
                'sphinxext/tests/tinypages/*.py',
                'sphinxext/tests/tinypages/_static/*',
            ]}


class Toolkits_Tests(Tests):
    name = "toolkits_tests"

    def check_requirements(self):
        conf = self.get_config()
        toolkits_conf = Toolkits.get_config()
        tests_conf = Tests.get_config()

        if conf is True:
            Tests.force = True
            Toolkits.force = True
        elif conf == "auto" and not (toolkits_conf and tests_conf):
            # Only auto-install if both toolkits and tests are set
            # to be installed
            raise CheckFailed("toolkits_tests needs 'toolkits' and 'tests'")
        return ""

    def get_packages(self):
        return [
            'mpl_toolkits.tests',
            ]

    def get_package_data(self):
        baseline_images = [
            'tests/baseline_images/%s/*' % x
            for x in os.listdir('lib/mpl_toolkits/tests/baseline_images')]

        return {'mpl_toolkits': baseline_images}

    def get_namespace_packages(self):
        return ['mpl_toolkits']


class DelayedExtension(Extension, object):
    """
    A distutils Extension subclass where some of its members
    may have delayed computation until reaching the build phase.

    This is so we can, for example, get the Numpy include dirs
    after pip has installed Numpy for us if it wasn't already
    on the system.
    """
    def __init__(self, *args, **kwargs):
        super(DelayedExtension, self).__init__(*args, **kwargs)
        self._finalized = False
        self._hooks = {}

    def add_hook(self, member, func):
        """
        Add a hook to dynamically compute a member.

        Parameters
        ----------
        member : string
            The name of the member

        func : callable
            The function to call to get dynamically-computed values
            for the member.
        """
        self._hooks[member] = func

    def finalize(self):
        self._finalized = True

    class DelayedMember(property):
        def __init__(self, name):
            self._name = name

        def __get__(self, obj, objtype=None):
            result = getattr(obj, '_' + self._name, [])

            if obj._finalized:
                if self._name in obj._hooks:
                    result = obj._hooks[self._name]() + result

            return result

        def __set__(self, obj, value):
            setattr(obj, '_' + self._name, value)

    include_dirs = DelayedMember('include_dirs')


class Numpy(SetupPackage):
    name = "numpy"

    @staticmethod
    def include_dirs_hook():
        if sys.version_info[0] >= 3:
            import builtins
            if hasattr(builtins, '__NUMPY_SETUP__'):
                del builtins.__NUMPY_SETUP__
            import imp
            import numpy
            imp.reload(numpy)
        else:
            import __builtin__
            if hasattr(__builtin__, '__NUMPY_SETUP__'):
                del __builtin__.__NUMPY_SETUP__
            import numpy
            reload(numpy)

        ext = Extension('test', [])
        ext.include_dirs.append(numpy.get_include())
        if not has_include_file(
                ext.include_dirs, os.path.join("numpy", "arrayobject.h")):
            warnings.warn(
                "The C headers for numpy could not be found. "
                "You may need to install the development package")

        return [numpy.get_include()]

    def check(self):
        min_version = extract_versions()['__version__numpy__']
        try:
            import numpy
        except ImportError:
            return 'not found. pip may install it below.'

        if not is_min_version(numpy.__version__, min_version):
            raise SystemExit(
                "Requires numpy %s or later to build.  (Found %s)" %
                (min_version, numpy.__version__))

        return 'version %s' % numpy.__version__

    def add_flags(self, ext):
        # Ensure that PY_ARRAY_UNIQUE_SYMBOL is uniquely defined for
        # each extension
        array_api_name = 'MPL_' + ext.name.replace('.', '_') + '_ARRAY_API'

        ext.define_macros.append(('PY_ARRAY_UNIQUE_SYMBOL', array_api_name))
        ext.add_hook('include_dirs', self.include_dirs_hook)

        ext.define_macros.append(('NPY_NO_DEPRECATED_API',
                                  'NPY_1_7_API_VERSION'))

    def get_setup_requires(self):
        return ['numpy>=1.6']

    def get_install_requires(self):
        return ['numpy>=1.6']


class LibAgg(SetupPackage):
    name = 'libagg'

    def check(self):
        self.__class__.found_external = True
        try:
            return self._check_for_pkg_config(
                'libagg', 'agg2/agg_basics.h', min_version='PATCH')
        except CheckFailed as e:
            self.__class__.found_external = False
            return str(e) + ' Using local copy.'

    def add_flags(self, ext, add_sources=True):
        if self.found_external:
            pkg_config.setup_extension(ext, 'libagg')
        else:
            ext.include_dirs.append('extern/agg24-svn/include')
            if add_sources:
                agg_sources = [
                    'agg_bezier_arc.cpp',
                    'agg_curves.cpp',
                    'agg_image_filters.cpp',
                    'agg_trans_affine.cpp',
                    'agg_vcgen_contour.cpp',
                    'agg_vcgen_dash.cpp',
                    'agg_vcgen_stroke.cpp',
                    'agg_vpgen_segmentator.cpp'
                    ]
                ext.sources.extend(
                    os.path.join('extern', 'agg24-svn', 'src', x) for x in agg_sources)


class FreeType(SetupPackage):
    name = "freetype"

    def check(self):
        if options.get('local_freetype'):
            return "Using local version for testing"

        if sys.platform == 'win32':
            check_include_file(get_include_dirs(), 'ft2build.h', 'freetype')
            return 'Using unknown version found on system.'

        status, output = getstatusoutput("freetype-config --ftversion")
        if status == 0:
            version = output
        else:
            version = None

        # Early versions of freetype grep badly inside freetype-config,
        # so catch those cases. (tested with 2.5.3).
        if version is None or 'No such file or directory\ngrep:' in version:
            version = self.version_from_header()

        # pkg_config returns the libtool version rather than the
        # freetype version so we need to explicitly pass the version
        # to _check_for_pkg_config
        return self._check_for_pkg_config(
            'freetype2', 'ft2build.h',
            min_version='2.3', version=version)

    def version_from_header(self):
        version = 'unknown'
        ext = self.get_extension()
        if ext is None:
            return version
        # Return the first version found in the include dirs.
        for include_dir in ext.include_dirs:
            header_fname = os.path.join(include_dir, 'freetype.h')
            if os.path.exists(header_fname):
                major, minor, patch = 0, 0, 0
                with open(header_fname, 'r') as fh:
                    for line in fh:
                        if line.startswith('#define FREETYPE_'):
                            value = line.rsplit(' ', 1)[1].strip()
                            if 'MAJOR' in line:
                                major = value
                            elif 'MINOR' in line:
                                minor = value
                            else:
                                patch = value
                return '.'.join([major, minor, patch])

    def add_flags(self, ext):
        if options.get('local_freetype'):
            src_path = os.path.join(
                'build', 'freetype-{0}'.format(LOCAL_FREETYPE_VERSION))
            # Statically link to the locally-built freetype.
            # This is certainly broken on Windows.
            ext.include_dirs.insert(0, os.path.join(src_path, 'include'))
            ext.extra_objects.insert(
                0, os.path.join(src_path, 'objs', '.libs', 'libfreetype.a'))
            ext.define_macros.append(('FREETYPE_BUILD_TYPE', 'local'))
        else:
            pkg_config.setup_extension(
                ext, 'freetype2',
                default_include_dirs=[
                    'include/freetype2', 'freetype2',
                    'lib/freetype2/include',
                    'lib/freetype2/include/freetype2'],
                default_library_dirs=[
                    'freetype2/lib'],
                default_libraries=['freetype', 'z'])
            ext.define_macros.append(('FREETYPE_BUILD_TYPE', 'system'))

    def do_custom_build(self):
        # We're using a system freetype
        if not options.get('local_freetype'):
            return

        src_path = os.path.join(
            'build', 'freetype-{0}'.format(LOCAL_FREETYPE_VERSION))

        # We've already built freetype
        if os.path.isfile(os.path.join(src_path, 'objs', '.libs', 'libfreetype.a')):
            return

        tarball = 'freetype-{0}.tar.gz'.format(LOCAL_FREETYPE_VERSION)
        tarball_path = os.path.join('build', tarball)
        if not os.path.isfile(tarball_path):
            tarball_url = 'http://download.savannah.gnu.org/releases/freetype/{0}'.format(tarball)

            print("Downloading {0}".format(tarball_url))
            if sys.version_info[0] == 2:
                from urllib import urlretrieve
            else:
                from urllib.request import urlretrieve

            if not os.path.exists('build'):
                os.makedirs('build')
            urlretrieve(tarball_url, tarball_path)

            if get_file_hash(tarball_path) != LOCAL_FREETYPE_HASH:
                raise IOError("{0} does not match expected hash.".format(tarball))

        print("Building {0}".format(tarball))
        cflags = 'CFLAGS="{0} -fPIC" '.format(os.environ.get('CFLAGS', ''))

        subprocess.check_call(
            ['tar', 'zxf', tarball], cwd='build')
        subprocess.check_call(
            [cflags + './configure --with-zlib=no --with-bzip2=no '
             '--with-png=no --with-harfbuzz=no'], shell=True, cwd=src_path)
        subprocess.check_call(
            [cflags + 'make'], shell=True, cwd=src_path)


class FT2Font(SetupPackage):
    name = 'ft2font'

    def get_extension(self):
        sources = [
            'src/ft2font.cpp',
            'src/ft2font_wrapper.cpp',
            'src/mplutils.cpp'
            ]
        ext = make_extension('matplotlib.ft2font', sources)
        FreeType().add_flags(ext)
        Numpy().add_flags(ext)
        return ext


class Png(SetupPackage):
    name = "png"

    def check(self):
        if sys.platform == 'win32':
            check_include_file(get_include_dirs(), 'png.h', 'png')
            return 'Using unknown version found on system.'

        status, output = getstatusoutput("libpng-config --version")
        if status == 0:
            version = output
        else:
            version = None

        try:
            return self._check_for_pkg_config(
                'libpng', 'png.h',
                min_version='1.2', version=version)
        except CheckFailed as e:
            if has_include_file(get_include_dirs(), 'png.h'):
                return str(e) + ' Using unknown version found on system.'
            raise

    def get_extension(self):
        sources = [
            'src/_png.cpp',
            'src/mplutils.cpp'
            ]
        ext = make_extension('matplotlib._png', sources)
        pkg_config.setup_extension(
            ext, 'libpng', default_libraries=['png', 'z'],
            alt_exec='libpng-config --ldflags')
        Numpy().add_flags(ext)
        return ext


class Qhull(SetupPackage):
    name = "qhull"

    def check(self):
        self.__class__.found_external = True
        try:
            return self._check_for_pkg_config(
                'qhull', 'qhull/qhull_a.h', min_version='2003.1')
        except CheckFailed as e:
            self.__class__.found_pkgconfig = False
            # Qhull may not be in the pkg-config system but may still be
            # present on this system, so check if the header files can be
            # found.
            include_dirs = [
                os.path.join(x, 'qhull') for x in get_include_dirs()]
            if has_include_file(include_dirs, 'qhull_a.h'):
                return 'Using system Qhull (version unknown, no pkg-config info)'
            else:
                self.__class__.found_external = False
                return str(e) + ' Using local copy.'

    def add_flags(self, ext):
        if self.found_external:
            pkg_config.setup_extension(ext, 'qhull',
                                       default_libraries=['qhull'])
        else:
            ext.include_dirs.append('extern')
            ext.sources.extend(glob.glob('extern/qhull/*.c'))


class TTConv(SetupPackage):
    name = "ttconv"

    def get_extension(self):
        sources = [
            'src/_ttconv.cpp',
            'extern/ttconv/pprdrv_tt.cpp',
            'extern/ttconv/pprdrv_tt2.cpp',
            'extern/ttconv/ttutil.cpp'
            ]
        ext = make_extension('matplotlib.ttconv', sources)
        Numpy().add_flags(ext)
        ext.include_dirs.append('extern')
        return ext


class Path(SetupPackage):
    name = "path"

    def get_extension(self):
        sources = [
            'src/py_converters.cpp',
            'src/_path_wrapper.cpp'
            ]

        ext = make_extension('matplotlib._path', sources)
        Numpy().add_flags(ext)
        LibAgg().add_flags(ext)
        return ext


class Image(SetupPackage):
    name = "image"

    def get_extension(self):
        sources = [
            'src/_image.cpp',
            'src/mplutils.cpp',
            'src/_image_wrapper.cpp'
            ]
        ext = make_extension('matplotlib._image', sources)
        Numpy().add_flags(ext)
        LibAgg().add_flags(ext)
        return ext


class ContourLegacy(SetupPackage):
    name = "contour_legacy"

    def get_extension(self):
        sources = [
            "src/cntr.c"
            ]
        ext = make_extension('matplotlib._cntr', sources)
        Numpy().add_flags(ext)
        return ext


class Contour(SetupPackage):
    name = "contour"

    def get_extension(self):
        sources = [
            "src/_contour.cpp",
            "src/_contour_wrapper.cpp",
            ]
        ext = make_extension('matplotlib._contour', sources)
        Numpy().add_flags(ext)
        return ext


class Delaunay(SetupPackage):
    name = "delaunay"

    def get_packages(self):
        return ['matplotlib.delaunay']

    def get_extension(self):
        sources = ["_delaunay.cpp", "VoronoiDiagramGenerator.cpp",
                   "delaunay_utils.cpp", "natneighbors.cpp"]
        sources = [os.path.join('lib/matplotlib/delaunay', s) for s in sources]
        ext = make_extension('matplotlib._delaunay', sources)
        Numpy().add_flags(ext)
        return ext


class QhullWrap(SetupPackage):
    name = "qhull_wrap"

    def get_extension(self):
        sources = ['src/qhull_wrap.c']
        ext = make_extension('matplotlib._qhull', sources,
                             define_macros=[('MPL_DEVNULL', os.devnull)])
        Numpy().add_flags(ext)
        Qhull().add_flags(ext)
        return ext


class Tri(SetupPackage):
    name = "tri"

    def get_extension(self):
        sources = [
            "lib/matplotlib/tri/_tri.cpp",
            "lib/matplotlib/tri/_tri_wrapper.cpp",
            "src/mplutils.cpp"
            ]
        ext = make_extension('matplotlib._tri', sources)
        Numpy().add_flags(ext)
        return ext


class Externals(SetupPackage):
    name = "externals"

    def get_packages(self):
        return ['matplotlib.externals']


class Pytz(SetupPackage):
    name = "pytz"

    def check(self):
        try:
            import pytz
        except ImportError:
            return (
                "pytz was not found. "
                "pip will attempt to install it "
                "after matplotlib.")

        return "using pytz version %s" % pytz.__version__

    def get_install_requires(self):
        return ['pytz']


class Cycler(SetupPackage):
    name = "cycler"

    def check(self):
        try:
            import cycler
        except ImportError:
            return (
                "cycler was not found. "
                "pip will attempt to install it "
                "after matplotlib.")

        return "using cycler version %s" % cycler.__version__

    def get_install_requires(self):
        return ['cycler']


class Dateutil(SetupPackage):
    name = "dateutil"

    def __init__(self, version=None):
        self.version = version

    def check(self):
        try:
            import dateutil
        except ImportError:
            # dateutil 2.1 has a file encoding bug that breaks installation on
            # python 3.3
            # https://github.com/matplotlib/matplotlib/issues/2373
            # hack around the problem by installing the (working) v2.0
            major, minor1, _, _, _ = sys.version_info
            if self.version is None and (major, minor1) == (3, 3):
                self.version = '!=2.1'

            return (
                "dateutil was not found. It is required for date axis "
                "support. pip/easy_install may attempt to install it "
                "after matplotlib.")

        return "using dateutil version %s" % dateutil.__version__

    def get_install_requires(self):
        dateutil = 'python-dateutil'
        if self.version is not None:
            dateutil += self.version
        return [dateutil]


class FuncTools32(SetupPackage):
    name = "functools32"

    def check(self):
        if sys.version_info[:2] < (3, 2):
            try:
                import functools32
            except ImportError:
                return (
                    "functools32 was not found. It is required for for"
                    "python versions prior to 3.2")

            return "using functools32"
        else:
            return "Not required"

    def get_install_requires(self):
        if sys.version_info[:2] < (3, 2):
            return ['functools32']
        else:
            return []


class Tornado(OptionalPackage):
    name = "tornado"

    def check(self):
        try:
            import tornado
        except ImportError:
            return (
                "tornado was not found. It is required for the WebAgg "
                "backend. pip/easy_install may attempt to install it "
                "after matplotlib.")

        return "using tornado version %s" % tornado.version


class Pyparsing(SetupPackage):
    name = "pyparsing"
    # pyparsing 2.0.4 has broken python 3 support.
    def is_ok(self):
        # pyparsing 2.0.0 bug, but it may be patched in distributions
        try:
            import pyparsing
            f = pyparsing.Forward()
            f <<= pyparsing.Literal('a')
            return f is not None
        except (ImportError, TypeError):
            return False

    def check(self):
        try:
            import pyparsing
        except ImportError:
            return (
                "pyparsing was not found. It is required for mathtext "
                "support. pip/easy_install may attempt to install it "
                "after matplotlib.")

        required = [1, 5, 6]
        if [int(x) for x in pyparsing.__version__.split('.')] < required:
            return (
                "matplotlib requires pyparsing >= {0}".format(
                    '.'.join(str(x) for x in required)))

        if not self.is_ok():
            return (
                "Your pyparsing contains a bug that will be monkey-patched by "
                "matplotlib.  For best results, upgrade to pyparsing 2.0.1 or "
                "later.")

        return "using pyparsing version %s" % pyparsing.__version__

    def get_install_requires(self):
        if self.is_ok():
            return ['pyparsing>=1.5.6,!=2.0.4']
        else:
            return ['pyparsing>=1.5.6,!=2.0.0,!=2.0.4']


class BackendAgg(OptionalBackendPackage):
    name = "agg"

    def get_extension(self):
        sources = [
            "src/mplutils.cpp",
            "src/py_converters.cpp",
            "src/_backend_agg.cpp",
            "src/_backend_agg_wrapper.cpp"
            ]
        ext = make_extension('matplotlib.backends._backend_agg', sources)
        Numpy().add_flags(ext)
        LibAgg().add_flags(ext)
        FreeType().add_flags(ext)
        return ext


class BackendTkAgg(OptionalBackendPackage):
    name = "tkagg"

    def __init__(self):
        self.tcl_tk_cache = None

    def check_requirements(self):
        try:
            if PY3min:
                import tkinter as Tkinter
            else:
                import Tkinter
        except ImportError:
            raise CheckFailed('TKAgg requires Tkinter.')
        except RuntimeError:
            raise CheckFailed('Tkinter present but import failed.')
        else:
            if Tkinter.TkVersion < 8.3:
                raise CheckFailed("Tcl/Tk v8.3 or later required.")

        ext = self.get_extension()
        check_include_file(ext.include_dirs, "tk.h", "Tk")

        try:
            tk_v = Tkinter.__version__.split()[-2]
        except (AttributeError, IndexError):
            # Tkinter.__version__ has been removed in python 3
            tk_v = 'not identified'

        BackendAgg.force = True

        return "version %s" % tk_v

    def get_extension(self):
        sources = [
            'src/py_converters.cpp',
            'src/_tkagg.cpp'
            ]

        ext = make_extension('matplotlib.backends._tkagg', sources)
        self.add_flags(ext)
        Numpy().add_flags(ext)
        LibAgg().add_flags(ext, add_sources=False)
        return ext

    def query_tcltk(self):
        """
        Tries to open a Tk window in order to query the Tk object
        about its library paths.  This should never be called more
        than once by the same process, as Tk intricacies may cause the
        Python interpreter to hang. The function also has a workaround
        if no X server is running (useful for autobuild systems).
        """
        # Use cached values if they exist, which ensures this function
        # only executes once
        if self.tcl_tk_cache is not None:
            return self.tcl_tk_cache

        # By this point, we already know that Tkinter imports correctly
        if PY3min:
            import tkinter as Tkinter
        else:
            import Tkinter
        tcl_lib_dir = ''
        tk_lib_dir = ''
        # First try to open a Tk window (requires a running X server)
        try:
            tk = Tkinter.Tk()
        except Tkinter.TclError:
            # Next, start Tcl interpreter without opening a Tk window
            # (no need for X server) This feature is available in
            # python version 2.4 and up
            try:
                tcl = Tkinter.Tcl()
            except AttributeError:    # Python version not high enough
                pass
            except Tkinter.TclError:  # Something went wrong while opening Tcl
                pass
            else:
                tcl_lib_dir = str(tcl.getvar('tcl_library'))
                # Guess Tk location based on Tcl location
                (head, tail) = os.path.split(tcl_lib_dir)
                tail = tail.replace('Tcl', 'Tk').replace('tcl', 'tk')
                tk_lib_dir = os.path.join(head, tail)
                if not os.path.exists(tk_lib_dir):
                    tk_lib_dir = tcl_lib_dir.replace(
                        'Tcl', 'Tk').replace('tcl', 'tk')
        else:
            # Obtain Tcl and Tk locations from Tk widget
            tk.withdraw()
            tcl_lib_dir = str(tk.getvar('tcl_library'))
            tk_lib_dir = str(tk.getvar('tk_library'))
            tk.destroy()

        # Save directories and version string to cache
        self.tcl_tk_cache = tcl_lib_dir, tk_lib_dir, str(Tkinter.TkVersion)[:3]
        return self.tcl_tk_cache

    def parse_tcl_config(self, tcl_lib_dir, tk_lib_dir):
        try:
            if PY3min:
                import tkinter as Tkinter
            else:
                import Tkinter
        except ImportError:
            return None

        tcl_poss = [tcl_lib_dir,
                    os.path.normpath(os.path.join(tcl_lib_dir, '..')),
                    "/usr/lib/tcl" + str(Tkinter.TclVersion),
                    "/usr/lib"]
        tk_poss = [tk_lib_dir,
                    os.path.normpath(os.path.join(tk_lib_dir, '..')),
                   "/usr/lib/tk" + str(Tkinter.TkVersion),
                   "/usr/lib"]
        for ptcl, ptk in zip(tcl_poss, tk_poss):
            tcl_config = os.path.join(ptcl, "tclConfig.sh")
            tk_config = os.path.join(ptk, "tkConfig.sh")
            if (os.path.exists(tcl_config) and os.path.exists(tk_config)):
                break
        if not (os.path.exists(tcl_config) and os.path.exists(tk_config)):
            return None

        def get_var(file, varname):
            p = subprocess.Popen(
                '. %s ; eval echo ${%s}' % (file, varname),
                shell=True,
                executable="/bin/sh",
                stdout=subprocess.PIPE)
            result = p.communicate()[0]
            return result.decode('ascii')

        tcl_lib_dir = get_var(
            tcl_config, 'TCL_LIB_SPEC').split()[0][2:].strip()
        tcl_inc_dir = get_var(
            tcl_config, 'TCL_INCLUDE_SPEC')[2:].strip()
        tcl_lib = get_var(tcl_config, 'TCL_LIB_FLAG')[2:].strip()

        tk_lib_dir = get_var(tk_config, 'TK_LIB_SPEC').split()[0][2:].strip()
        tk_inc_dir = get_var(tk_config, 'TK_INCLUDE_SPEC').strip()
        if tk_inc_dir == '':
            tk_inc_dir = tcl_inc_dir
        else:
            tk_inc_dir = tk_inc_dir[2:]
        tk_lib = get_var(tk_config, 'TK_LIB_FLAG')[2:].strip()

        if not os.path.exists(os.path.join(tk_inc_dir, 'tk.h')):
            return None

        return (tcl_lib_dir, tcl_inc_dir, tcl_lib,
                tk_lib_dir, tk_inc_dir, tk_lib)

    def guess_tcl_config(self, tcl_lib_dir, tk_lib_dir, tk_ver):
        if not (os.path.exists(tcl_lib_dir) and os.path.exists(tk_lib_dir)):
            return None

        tcl_lib = os.path.normpath(os.path.join(tcl_lib_dir, '../'))
        tk_lib = os.path.normpath(os.path.join(tk_lib_dir, '../'))

        tcl_inc = os.path.normpath(
            os.path.join(tcl_lib_dir,
                         '../../include/tcl' + tk_ver))
        if not os.path.exists(tcl_inc):
            tcl_inc = os.path.normpath(
                os.path.join(tcl_lib_dir,
                             '../../include'))

        tk_inc = os.path.normpath(os.path.join(
            tk_lib_dir,
            '../../include/tk' + tk_ver))
        if not os.path.exists(tk_inc):
            tk_inc = os.path.normpath(os.path.join(
                tk_lib_dir,
                '../../include'))

        if not os.path.exists(os.path.join(tk_inc, 'tk.h')):
            tk_inc = tcl_inc

        if not os.path.exists(tcl_inc):
            # this is a hack for suse linux, which is broken
            if (sys.platform.startswith('linux') and
                os.path.exists('/usr/include/tcl.h') and
                os.path.exists('/usr/include/tk.h')):
                tcl_inc = '/usr/include'
                tk_inc = '/usr/include'

        if not os.path.exists(os.path.join(tk_inc, 'tk.h')):
            return None

        return tcl_lib, tcl_inc, 'tcl' + tk_ver, tk_lib, tk_inc, 'tk' + tk_ver

    def hardcoded_tcl_config(self):
        tcl_inc = "/usr/local/include"
        tk_inc = "/usr/local/include"
        tcl_lib = "/usr/local/lib"
        tk_lib = "/usr/local/lib"
        return tcl_lib, tcl_inc, 'tcl', tk_lib, tk_inc, 'tk'

    def add_flags(self, ext):
        if sys.platform == 'win32':
            major, minor1, minor2, s, tmp = sys.version_info
            if sys.version_info[0:2] < (3, 4):
                ext.include_dirs.extend(['win32_static/include/tcl85'])
                ext.libraries.extend(['tk85', 'tcl85'])
            else:
                ext.include_dirs.extend(['win32_static/include/tcl86'])
                ext.libraries.extend(['tk86t', 'tcl86t'])
            ext.library_dirs.extend([os.path.join(sys.prefix, 'dlls')])

        elif sys.platform == 'darwin':
            # this config section lifted directly from Imaging - thanks to
            # the effbot!

            # First test for a MacOSX/darwin framework install
            from os.path import join, exists
            framework_dirs = [
                join(os.getenv('HOME'), '/Library/Frameworks'),
                '/Library/Frameworks',
                '/System/Library/Frameworks/',
            ]

            # Find the directory that contains the Tcl.framework and
            # Tk.framework bundles.
            tk_framework_found = 0
            for F in framework_dirs:
                # both Tcl.framework and Tk.framework should be present
                for fw in 'Tcl', 'Tk':
                    if not exists(join(F, fw + '.framework')):
                        break
                else:
                    # ok, F is now directory with both frameworks. Continure
                    # building
                    tk_framework_found = 1
                    break
            if tk_framework_found:
                # For 8.4a2, we must add -I options that point inside
                # the Tcl and Tk frameworks. In later release we
                # should hopefully be able to pass the -F option to
                # gcc, which specifies a framework lookup path.

                tk_include_dirs = [
                    join(F, fw + '.framework', H)
                    for fw in ('Tcl', 'Tk')
                    for H in ('Headers', 'Versions/Current/PrivateHeaders')
                ]

                # For 8.4a2, the X11 headers are not included. Rather
                # than include a complicated search, this is a
                # hard-coded path. It could bail out if X11 libs are
                # not found...

                # tk_include_dirs.append('/usr/X11R6/include')
                frameworks = ['-framework', 'Tcl', '-framework', 'Tk']
                ext.include_dirs.extend(tk_include_dirs)
                ext.extra_link_args.extend(frameworks)
                ext.extra_compile_args.extend(frameworks)

        # you're still here? ok we'll try it this way...
        else:
            # There are 3 methods to try, in decreasing order of "smartness"
            #
            #   1. Parse the tclConfig.sh and tkConfig.sh files that have
            #      all the information we need
            #
            #   2. Guess the include and lib dirs based on the location of
            #      Tkinter's 'tcl_library' and 'tk_library' variables.
            #
            #   3. Use some hardcoded locations that seem to work on a lot
            #      of distros.

            # Query Tcl/Tk system for library paths and version string
            try:
                tcl_lib_dir, tk_lib_dir, tk_ver = self.query_tcltk()
            except:
                tk_ver = ''
                result = self.hardcoded_tcl_config()
            else:
                result = self.parse_tcl_config(tcl_lib_dir, tk_lib_dir)
                if result is None:
                    result = self.guess_tcl_config(
                        tcl_lib_dir, tk_lib_dir, tk_ver)
                    if result is None:
                        result = self.hardcoded_tcl_config()

            # Add final versions of directories and libraries to ext lists
            (tcl_lib_dir, tcl_inc_dir, tcl_lib,
             tk_lib_dir, tk_inc_dir, tk_lib) = result
            ext.include_dirs.extend([tcl_inc_dir, tk_inc_dir])
            ext.library_dirs.extend([tcl_lib_dir, tk_lib_dir])
            ext.libraries.extend([tcl_lib, tk_lib])


class BackendGtk(OptionalBackendPackage):
    name = "gtk"

    def check_requirements(self):
        try:
            import gtk
        except ImportError:
            raise CheckFailed("Requires pygtk")
        except RuntimeError:
            raise CheckFailed('pygtk present, but import failed.')
        else:
            version = (2, 2, 0)
            if gtk.pygtk_version < version:
                raise CheckFailed(
                    "Requires pygtk %d.%d.%d or later. "
                    "Found %d.%d.%d" % (version + gtk.pygtk_version))

        ext = self.get_extension()
        self.add_flags(ext)
        check_include_file(ext.include_dirs,
                           os.path.join("gtk", "gtk.h"),
                           'gtk')
        check_include_file(ext.include_dirs,
                           os.path.join("pygtk", "pygtk.h"),
                           'pygtk')

        return 'Gtk: %s pygtk: %s' % (
            ".".join(str(x) for x in gtk.gtk_version),
            ".".join(str(x) for x in gtk.pygtk_version))

    def get_package_data(self):
        return {'matplotlib': ['mpl-data/*.glade']}

    def get_extension(self):
        sources = [
            'src/_backend_gdk.c'
            ]
        ext = make_extension('matplotlib.backends._backend_gdk', sources)
        self.add_flags(ext)
        Numpy().add_flags(ext)
        return ext

    def add_flags(self, ext):
        if sys.platform == 'win32':
            def getoutput(s):
                ret = os.popen(s).read().strip()
                return ret

            if 'PKG_CONFIG_PATH' not in os.environ:
                # If Gtk+ is installed, pkg-config is required to be installed
                os.environ['PKG_CONFIG_PATH'] = 'C:\\GTK\\lib\\pkgconfig'

                # popen broken on my win32 plaform so I can't use pkgconfig
                ext.library_dirs.extend(
                    ['C:/GTK/bin', 'C:/GTK/lib'])

                ext.include_dirs.extend(
                    ['win32_static/include/pygtk-2.0',
                     'C:/GTK/include',
                     'C:/GTK/include/gobject',
                     'C:/GTK/include/gext',
                     'C:/GTK/include/glib',
                     'C:/GTK/include/pango',
                     'C:/GTK/include/atk',
                     'C:/GTK/include/X11',
                     'C:/GTK/include/cairo',
                     'C:/GTK/include/gdk',
                     'C:/GTK/include/gdk-pixbuf',
                     'C:/GTK/include/gtk',
                     ])

            pygtkIncludes = getoutput(
                'pkg-config --cflags-only-I pygtk-2.0').split()
            gtkIncludes = getoutput(
                'pkg-config --cflags-only-I gtk+-2.0').split()
            includes = pygtkIncludes + gtkIncludes
            ext.include_dirs.extend([include[2:] for include in includes])

            pygtkLinker = getoutput('pkg-config --libs pygtk-2.0').split()
            gtkLinker = getoutput('pkg-config --libs gtk+-2.0').split()
            linkerFlags = pygtkLinker + gtkLinker

            ext.libraries.extend(
                [flag[2:] for flag in linkerFlags if flag.startswith('-l')])

            ext.library_dirs.extend(
                [flag[2:] for flag in linkerFlags if flag.startswith('-L')])

            ext.extra_link_args.extend(
                [flag for flag in linkerFlags if not
                 (flag.startswith('-l') or flag.startswith('-L'))])

            # visual studio doesn't need the math library
            if (sys.platform == 'win32' and
                win32_compiler == 'msvc' and
                'm' in ext.libraries):
                ext.libraries.remove('m')

        elif sys.platform != 'win32':
            pkg_config.setup_extension(ext, 'pygtk-2.0')
            pkg_config.setup_extension(ext, 'gtk+-2.0')


class BackendGtkAgg(BackendGtk):
    name = "gtkagg"

    def check(self):
        try:
            return super(BackendGtkAgg, self).check()
        except:
            raise
        else:
            BackendAgg.force = True

    def get_package_data(self):
        return {'matplotlib': ['mpl-data/*.glade']}

    def get_extension(self):
        sources = [
            'src/py_converters.cpp',
            'src/_gtkagg.cpp',
            'src/mplutils.cpp'
            ]
        ext = make_extension('matplotlib.backends._gtkagg', sources)
        self.add_flags(ext)
        LibAgg().add_flags(ext)
        Numpy().add_flags(ext)
        return ext


def backend_gtk3agg_internal_check(x):
    try:
        import gi
    except ImportError:
        return (False, "Requires pygobject to be installed.")

    try:
        gi.require_version("Gtk", "3.0")
    except ValueError:
        return (False, "Requires gtk3 development files to be installed.")
    except AttributeError:
        return (False, "pygobject version too old.")

    try:
        from gi.repository import Gtk, Gdk, GObject
    except (ImportError, RuntimeError):
        return (False, "Requires pygobject to be installed.")

    return (True, "version %s.%s.%s" % (
        Gtk.get_major_version(),
        Gtk.get_micro_version(),
        Gtk.get_minor_version()))


class BackendGtk3Agg(OptionalBackendPackage):
    name = "gtk3agg"

    def check_requirements(self):
        if 'TRAVIS' in os.environ:
            raise CheckFailed("Can't build with Travis")

        # This check needs to be performed out-of-process, because
        # importing gi and then importing regular old pygtk afterward
        # segfaults the interpreter.
        try:
            p = multiprocessing.Pool()
        except:
            return "unknown (can not use multiprocessing to determine)"
        try:
            res = p.map_async(backend_gtk3agg_internal_check, [0])
            success, msg = res.get(timeout=10)[0]
        except multiprocessing.TimeoutError:
            p.terminate()
            # No result returned. Probaly hanging, terminate the process.
            success = False
            raise CheckFailed("Check timed out")
        except:
            p.close()
            # Some other error.
            success = False
            msg = "Could not determine"
            raise
        else:
            p.close()
        finally:
            p.join()

        if success:
            BackendAgg.force = True
            return msg
        else:
            raise CheckFailed(msg)

    def get_package_data(self):
        return {'matplotlib': ['mpl-data/*.glade']}


def backend_gtk3cairo_internal_check(x):
    try:
        import cairocffi
    except ImportError:
        try:
            import cairo
        except ImportError:
            return (False, "Requires cairocffi or pycairo to be installed.")

    try:
        import gi
    except ImportError:
        return (False, "Requires pygobject to be installed.")

    try:
        gi.require_version("Gtk", "3.0")
    except ValueError:
        return (False, "Requires gtk3 development files to be installed.")
    except AttributeError:
        return (False, "pygobject version too old.")

    try:
        from gi.repository import Gtk, Gdk, GObject
    except (RuntimeError, ImportError):
        return (False, "Requires pygobject to be installed.")

    return (True, "version %s.%s.%s" % (
        Gtk.get_major_version(),
        Gtk.get_micro_version(),
        Gtk.get_minor_version()))


class BackendGtk3Cairo(OptionalBackendPackage):
    name = "gtk3cairo"

    def check_requirements(self):
        if 'TRAVIS' in os.environ:
            raise CheckFailed("Can't build with Travis")

        # This check needs to be performed out-of-process, because
        # importing gi and then importing regular old pygtk afterward
        # segfaults the interpreter.
        try:
            p = multiprocessing.Pool()
        except:
            return "unknown (can not use multiprocessing to determine)"
        try:
            res = p.map_async(backend_gtk3cairo_internal_check, [0])
            success, msg = res.get(timeout=10)[0]
        except multiprocessing.TimeoutError:
            p.terminate()
            # No result returned. Probaly hanging, terminate the process.
            success = False
            raise CheckFailed("Check timed out")
        except:
            p.close()
            success = False
            raise
        else:
            p.close()
        finally:
            p.join()

        if success:
            BackendAgg.force = True
            return msg
        else:
            raise CheckFailed(msg)

    def get_package_data(self):
        return {'matplotlib': ['mpl-data/*.glade']}


class BackendWxAgg(OptionalBackendPackage):
    name = "wxagg"

    def check_requirements(self):
        wxversioninstalled = True
        try:
            import wxversion
        except ImportError:
            wxversioninstalled = False

        if wxversioninstalled:
            try:
                _wx_ensure_failed = wxversion.AlreadyImportedError
            except AttributeError:
                _wx_ensure_failed = wxversion.VersionError

            try:
                wxversion.ensureMinimal('2.8')
            except _wx_ensure_failed:
                pass

        try:
            import wx
            backend_version = wx.VERSION_STRING
        except ImportError:
            raise CheckFailed("requires wxPython")

        # Extra version check in case wxversion lacks AlreadyImportedError;
        # then VersionError might have been raised and ignored when
        # there really *is* a problem with the version.
        major, minor = [int(n) for n in backend_version.split('.')[:2]]
        if major < 2 or (major < 3 and minor < 8):
            raise CheckFailed(
                "Requires wxPython 2.8, found %s" % backend_version)

        BackendAgg.force = True

        return "version %s" % backend_version


class BackendMacOSX(OptionalBackendPackage):
    name = 'macosx'

    def check_requirements(self):
        if sys.platform != 'darwin':
            raise CheckFailed("Mac OS-X only")

        return 'darwin'

    def get_extension(self):
        sources = [
            'src/_macosx.m',
            'src/py_converters.cpp',
            'src/path_cleanup.cpp'
            ]

        ext = make_extension('matplotlib.backends._macosx', sources)
        Numpy().add_flags(ext)
        LibAgg().add_flags(ext)
        ext.extra_link_args.extend(['-framework', 'Cocoa'])
        return ext


class Windowing(OptionalBackendPackage):
    """
    Builds the windowing extension.
    """
    name = "windowing"

    def check_requirements(self):
        if sys.platform != 'win32':
            raise CheckFailed("Microsoft Windows only")
        config = self.get_config()
        if config is False:
            raise CheckFailed("skipping due to configuration")
        return "installing"

    def get_extension(self):
        sources = [
            "src/_windowing.cpp"
            ]
        ext = make_extension('matplotlib._windowing', sources)
        ext.include_dirs.extend(['C:/include'])
        ext.libraries.extend(['user32'])
        ext.library_dirs.extend(['C:/lib'])
        ext.extra_link_args.append("-mwindows")
        return ext


class BackendQtBase(OptionalBackendPackage):

    def convert_qt_version(self, version):
        version = '%x' % version
        temp = []
        while len(version) > 0:
            version, chunk = version[:-2], version[-2:]
            temp.insert(0, str(int(chunk, 16)))
        return '.'.join(temp)

    def check_requirements(self):
        '''
        If PyQt4/PyQt5 is already imported, importing PyQt5/PyQt4 will fail
        so we need to test in a subprocess (as for Gtk3).
        '''
        try:
            p = multiprocessing.Pool()

        except:
            # Can't do multiprocessing, fall back to normal approach ( this will fail if importing both PyQt4 and PyQt5 )
            try:
                # Try in-process
                msg = self.callback(self)

            except RuntimeError:
                raise CheckFailed("Could not import: are PyQt4 & PyQt5 both installed?")

            except:
                # Raise any other exceptions
                raise

        else:
            # Multiprocessing OK
            try:
                res = p.map_async(self.callback, [self])
                msg = res.get(timeout=10)[0]
            except multiprocessing.TimeoutError:
                p.terminate()
                # No result returned. Probaly hanging, terminate the process.
                raise CheckFailed("Check timed out")
            except:
                # Some other error.
                p.close()
                raise
            else:
                # Clean exit
                p.close()
            finally:
                # Tidy up multiprocessing
                p.join()

        return msg


def backend_pyside_internal_check(self):
    try:
        from PySide import __version__
        from PySide import QtCore
    except ImportError:
        raise CheckFailed("PySide not found")
    else:
        BackendAgg.force = True
        return ("Qt: %s, PySide: %s" %
                (QtCore.__version__, __version__))


def backend_pyqt4_internal_check(self):
    try:
        from PyQt4 import QtCore
    except ImportError:
        raise CheckFailed("PyQt4 not found")

    try:
        qt_version = QtCore.QT_VERSION
        pyqt_version_str = QtCore.QT_VERSION_STR
    except AttributeError:
        raise CheckFailed('PyQt4 not correctly imported')
    else:
        BackendAgg.force = True
        return ("Qt: %s, PyQt: %s" % (self.convert_qt_version(qt_version), pyqt_version_str))


def backend_qt4_internal_check(self):
    successes = []
    failures = []
    try:
        successes.append(backend_pyside_internal_check(self))
    except CheckFailed as e:
        failures.append(str(e))

    try:
        successes.append(backend_pyqt4_internal_check(self))
    except CheckFailed as e:
        failures.append(str(e))

    if len(successes) == 0:
        raise CheckFailed('; '.join(failures))
    return '; '.join(successes + failures)


class BackendQt4(BackendQtBase):
    name = "qt4agg"

    def __init__(self, *args, **kwargs):
        BackendQtBase.__init__(self, *args, **kwargs)
        self.callback = backend_qt4_internal_check


def backend_qt5_internal_check(self):
    try:
        from PyQt5 import QtCore
    except ImportError:
        raise CheckFailed("PyQt5 not found")

    try:
        qt_version = QtCore.QT_VERSION
        pyqt_version_str = QtCore.QT_VERSION_STR
    except AttributeError:
        raise CheckFailed('PyQt5 not correctly imported')
    else:
        BackendAgg.force = True
        return ("Qt: %s, PyQt: %s" % (self.convert_qt_version(qt_version), pyqt_version_str))


class BackendQt5(BackendQtBase):
    name = "qt5agg"

    def __init__(self, *args, **kwargs):
        BackendQtBase.__init__(self, *args, **kwargs)
        self.callback = backend_qt5_internal_check


class BackendCairo(OptionalBackendPackage):
    name = "cairo"

    def check_requirements(self):
        try:
            import cairocffi
        except ImportError:
            try:
                import cairo
            except ImportError:
                raise CheckFailed("cairocffi or pycairo not found")
            else:
                return "pycairo version %s" % cairo.version
        else:
            return "cairocffi version %s" % cairocffi.version


class DviPng(SetupPackage):
    name = "dvipng"
    optional = True

    def check(self):
        try:
            output = check_output('dvipng -version', shell=True,
                                  stderr=subprocess.STDOUT)
            return "version %s" % output.splitlines()[1].decode().split()[-1]
        except (IndexError, ValueError, subprocess.CalledProcessError):
            raise CheckFailed()


class Ghostscript(SetupPackage):
    name = "ghostscript"
    optional = True

    def check(self):
        try:
            if sys.platform == 'win32':
                command = 'gswin32c --version'
                try:
                    output = check_output(command, shell=True,
                                          stderr=subprocess.STDOUT)
                except subprocess.CalledProcessError:
                    command = 'gswin64c --version'
                    output = check_output(command, shell=True,
                                          stderr=subprocess.STDOUT)
            else:
                command = 'gs --version'
                output = check_output(command, shell=True,
                                      stderr=subprocess.STDOUT)
            return "version %s" % output.decode()[:-1]
        except (IndexError, ValueError, subprocess.CalledProcessError):
            raise CheckFailed()


class LaTeX(SetupPackage):
    name = "latex"
    optional = True

    def check(self):
        try:
            output = check_output('latex -version', shell=True,
                                  stderr=subprocess.STDOUT)
            line = output.splitlines()[0].decode()
            pattern = '(3\.1\d+)|(MiKTeX \d+.\d+)'
            match = re.search(pattern, line)
            return "version %s" % match.group(0)
        except (IndexError, ValueError, AttributeError, subprocess.CalledProcessError):
            raise CheckFailed()


class PdfToPs(SetupPackage):
    name = "pdftops"
    optional = True

    def check(self):
        try:
            output = check_output('pdftops -v', shell=True,
                                  stderr=subprocess.STDOUT)
            for line in output.splitlines():
                line = line.decode()
                if 'version' in line:
                    return "version %s" % line.split()[2]
        except (IndexError, ValueError, subprocess.CalledProcessError):
            pass

        raise CheckFailed()


class OptionalPackageData(OptionalPackage):
    config_category = "package_data"


class Dlls(OptionalPackageData):
    """
    On Windows, this packages any DLL files that can be found in the
    lib/matplotlib/* directories.
    """
    name = "dlls"

    def check_requirements(self):
        if sys.platform != 'win32':
            raise CheckFailed("Microsoft Windows only")

    def get_package_data(self):
        return {'': ['*.dll']}

    @classmethod
    def get_config(cls):
        """
        Look at `setup.cfg` and return one of ["auto", True, False] indicating
        if the package is at default state ("auto"), forced by the user (True)
        or opted-out (False).
        """
        try:
            return config.getboolean(cls.config_category, cls.name)
        except:
            return False  # <-- default<|MERGE_RESOLUTION|>--- conflicted
+++ resolved
@@ -491,11 +491,6 @@
         insensitively defined as 1, true, yes, on for True) or opted-out (case
         insensitively defined as 0, false, no, off for False).
         """
-<<<<<<< HEAD
-        if config is not None and config.has_option(cls.config_category, cls.name):
-            return config.get(cls.config_category, cls.name)
-        return "auto"
-=======
         conf = "auto"
         if config is not None and config.has_option(cls.config_category, cls.name):
             try:
@@ -503,7 +498,6 @@
             except ValueError:
                 conf = config.get(cls.config_category, cls.name)
         return conf
->>>>>>> a1ada7a0
 
     def check(self):
         """
