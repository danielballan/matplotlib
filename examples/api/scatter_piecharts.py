"""
This example makes custom 'pie charts' as the markers for a scatter plotqu

Thanks to Manuel Metz for the example
"""
import math
import numpy as np
import matplotlib.pyplot as plt

# first define the ratios
r1 = 0.2      # 20%
r2 = r1 + 0.4  # 40%

# define some sizes of the scatter marker
sizes = [60, 80, 120]

# calculate the points of the first pie marker
#
# these are just the origin (0,0) +
# some points on a circle cos,sin
x = [0] + np.cos(np.linspace(0, 2*math.pi*r1, 10)).tolist()
y = [0] + np.sin(np.linspace(0, 2*math.pi*r1, 10)).tolist()
<<<<<<< HEAD
xy1 = list(zip(x, y))
=======
xy1 = list(zip(x,y))
s1 = max(max(x),max(y))
>>>>>>> 554e412c

# ...
x = [0] + np.cos(np.linspace(2*math.pi*r1, 2*math.pi*r2, 10)).tolist()
y = [0] + np.sin(np.linspace(2*math.pi*r1, 2*math.pi*r2, 10)).tolist()
<<<<<<< HEAD
xy2 = list(zip(x, y))

x = [0] + np.cos(np.linspace(2*math.pi*r2, 2*math.pi, 10)).tolist()
y = [0] + np.sin(np.linspace(2*math.pi*r2, 2*math.pi, 10)).tolist()
xy3 = list(zip(x, y))


fig, ax = plt.subplots()
d = np.arange(3)
ax.scatter(d, d, marker=(xy1, 0), s=sizes, facecolor='blue')
ax.scatter(d, d, marker=(xy2, 0), s=sizes, facecolor='green')
ax.scatter(d, d, marker=(xy3, 0), s=sizes, facecolor='red')
=======
xy2 = list(zip(x,y))
s2 = max(max(x),max(y))

x = [0] + np.cos(np.linspace(2*math.pi*r2, 2*math.pi, 10)).tolist()
y = [0] + np.sin(np.linspace(2*math.pi*r2, 2*math.pi, 10)).tolist()
xy3 = list(zip(x,y))
s3 = max(max(x),max(y))

fig, ax = plt.subplots()
ax.scatter( np.arange(3), np.arange(3), marker=(xy1,0),
            s=[ s1*s1*x for x in sizes ], facecolor='blue' )
ax.scatter( np.arange(3), np.arange(3), marker=(xy2,0),
            s=[ s2*s2*x for x in sizes ], facecolor='green' )
ax.scatter( np.arange(3), np.arange(3), marker=(xy3,0),
            s=[ s3*s3*x for x in sizes ], facecolor='red' )
>>>>>>> 554e412c
plt.show()<|MERGE_RESOLUTION|>--- conflicted
+++ resolved
@@ -20,44 +20,28 @@
 # some points on a circle cos,sin
 x = [0] + np.cos(np.linspace(0, 2*math.pi*r1, 10)).tolist()
 y = [0] + np.sin(np.linspace(0, 2*math.pi*r1, 10)).tolist()
-<<<<<<< HEAD
+
+
 xy1 = list(zip(x, y))
-=======
-xy1 = list(zip(x,y))
-s1 = max(max(x),max(y))
->>>>>>> 554e412c
+s1 = max(max(x), max(y))
 
 # ...
 x = [0] + np.cos(np.linspace(2*math.pi*r1, 2*math.pi*r2, 10)).tolist()
 y = [0] + np.sin(np.linspace(2*math.pi*r1, 2*math.pi*r2, 10)).tolist()
-<<<<<<< HEAD
 xy2 = list(zip(x, y))
+s2 = max(max(x), max(y))
 
 x = [0] + np.cos(np.linspace(2*math.pi*r2, 2*math.pi, 10)).tolist()
 y = [0] + np.sin(np.linspace(2*math.pi*r2, 2*math.pi, 10)).tolist()
 xy3 = list(zip(x, y))
-
+s3 = max(max(x), max(y))
 
 fig, ax = plt.subplots()
-d = np.arange(3)
-ax.scatter(d, d, marker=(xy1, 0), s=sizes, facecolor='blue')
-ax.scatter(d, d, marker=(xy2, 0), s=sizes, facecolor='green')
-ax.scatter(d, d, marker=(xy3, 0), s=sizes, facecolor='red')
-=======
-xy2 = list(zip(x,y))
-s2 = max(max(x),max(y))
+ax.scatter(np.arange(3), np.arange(3), marker=(xy1,0),
+            s=[s1*s1*_ for _ in sizes], facecolor='blue')
+ax.scatter(np.arange(3), np.arange(3), marker=(xy2,0),
+            s=[s2*s2*_ for _ in sizes], facecolor='green')
+ax.scatter(np.arange(3), np.arange(3), marker=(xy3,0),
+            s=[s3*s3*_ for _ in sizes], facecolor='red')
 
-x = [0] + np.cos(np.linspace(2*math.pi*r2, 2*math.pi, 10)).tolist()
-y = [0] + np.sin(np.linspace(2*math.pi*r2, 2*math.pi, 10)).tolist()
-xy3 = list(zip(x,y))
-s3 = max(max(x),max(y))
-
-fig, ax = plt.subplots()
-ax.scatter( np.arange(3), np.arange(3), marker=(xy1,0),
-            s=[ s1*s1*x for x in sizes ], facecolor='blue' )
-ax.scatter( np.arange(3), np.arange(3), marker=(xy2,0),
-            s=[ s2*s2*x for x in sizes ], facecolor='green' )
-ax.scatter( np.arange(3), np.arange(3), marker=(xy3,0),
-            s=[ s3*s3*x for x in sizes ], facecolor='red' )
->>>>>>> 554e412c
 plt.show()