# This figure shows the name of several matplotlib elements composing a figure

import numpy as np
import matplotlib.pyplot as plt
from matplotlib.ticker import AutoMinorLocator, MultipleLocator, FuncFormatter

<<<<<<< HEAD
=======

>>>>>>> 39c7d1e5
np.random.seed(19680801)

X = np.linspace(0.5, 3.5, 100)
Y1 = 3+np.cos(X)
Y2 = 1+np.cos(1+X/0.75)/2
Y3 = np.random.uniform(Y1, Y2, len(X))

fig = plt.figure(figsize=(8, 8))
ax = fig.add_subplot(1, 1, 1, aspect=1)


def minor_tick(x, pos):
    if not x % 1.0:
        return ""
    return "%.2f" % x

ax.xaxis.set_major_locator(MultipleLocator(1.000))
ax.xaxis.set_minor_locator(AutoMinorLocator(4))
ax.yaxis.set_major_locator(MultipleLocator(1.000))
ax.yaxis.set_minor_locator(AutoMinorLocator(4))
ax.xaxis.set_minor_formatter(FuncFormatter(minor_tick))

ax.set_xlim(0, 4)
ax.set_ylim(0, 4)

ax.tick_params(which='major', width=1.0)
ax.tick_params(which='major', length=10)
ax.tick_params(which='minor', width=1.0, labelsize=10)
ax.tick_params(which='minor', length=5, labelsize=10, labelcolor='0.25')

ax.grid(linestyle="--", linewidth=0.5, color='.25', zorder=-10)

ax.plot(X, Y1, c=(0.25, 0.25, 1.00), lw=2, label="Blue signal", zorder=10)
ax.plot(X, Y2, c=(1.00, 0.25, 0.25), lw=2, label="Red signal")
ax.plot(X, Y3, linewidth=0,
        marker='o', markerfacecolor='w', markeredgecolor='k')

ax.set_title("Anatomy of a figure", fontsize=20, verticalalignment='bottom')
ax.set_xlabel("X axis label")
ax.set_ylabel("Y axis label")

ax.legend()


def circle(x, y, radius=0.15):
    from matplotlib.patches import Circle
    from matplotlib.patheffects import withStroke
    circle = Circle((x, y), radius, clip_on=False, zorder=10, linewidth=1,
                    edgecolor='black', facecolor=(0, 0, 0, .0125),
                    path_effects=[withStroke(linewidth=5, foreground='w')])
    ax.add_artist(circle)


def text(x, y, text):
    ax.text(x, y, text, backgroundcolor="white",
            ha='center', va='top', weight='bold', color='blue')


# Minor tick
circle(0.50, -0.10)
text(0.50, -0.32, "Minor tick label")

# Major tick
circle(-0.03, 4.00)
text(0.03, 3.80, "Major tick")

# Minor tick
circle(0.00, 3.50)
text(0.00, 3.30, "Minor tick")

# Major tick label
circle(-0.15, 3.00)
text(-0.15, 2.80, "Major tick label")

# X Label
circle(1.80, -0.27)
text(1.80, -0.45, "X axis label")

# Y Label
circle(-0.27, 1.80)
text(-0.27, 1.6, "Y axis label")

# Title
circle(1.60, 4.13)
text(1.60, 3.93, "Title")

# Blue plot
circle(1.75, 2.80)
text(1.75, 2.60, "Line\n(line plot)")

# Red plot
circle(1.20, 0.60)
text(1.20, 0.40, "Line\n(line plot)")

# Scatter plot
circle(3.20, 1.75)
text(3.20, 1.55, "Markers\n(scatter plot)")

# Grid
circle(3.00, 3.00)
text(3.00, 2.80, "Grid")

# Legend
circle(3.70, 3.80)
text(3.70, 3.60, "Legend")

# Axes
circle(0.5, 0.5)
text(0.5, 0.3, "Axes")

# Figure
circle(-0.3, 0.65)
text(-0.3, 0.45, "Figure")

color = 'blue'
ax.annotate('Spines', xy=(4.0, 0.35), xycoords='data',
            xytext=(3.3, 0.5), textcoords='data',
            weight='bold', color=color,
            arrowprops=dict(arrowstyle='->',
                            connectionstyle="arc3",
                            color=color))

ax.annotate('', xy=(3.15, 0.0), xycoords='data',
            xytext=(3.45, 0.45), textcoords='data',
            weight='bold', color=color,
            arrowprops=dict(arrowstyle='->',
                            connectionstyle="arc3",
                            color=color))

ax.text(4.0, -0.4, "Made with http://matplotlib.org",
        fontsize=10, ha="right", color='.5')

plt.show()<|MERGE_RESOLUTION|>--- conflicted
+++ resolved
@@ -4,10 +4,6 @@
 import matplotlib.pyplot as plt
 from matplotlib.ticker import AutoMinorLocator, MultipleLocator, FuncFormatter
 
-<<<<<<< HEAD
-=======
-
->>>>>>> 39c7d1e5
 np.random.seed(19680801)
 
 X = np.linspace(0.5, 3.5, 100)
