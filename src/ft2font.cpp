/* -*- mode: c++; c-basic-offset: 4 -*- */

#include "ft2font.h"
#include "mplutils.h"
#include <sstream>

#include "file_compat.h"

#include "numpy/arrayobject.h"

/*
 By definition, FT_FIXED as 2 16bit values stored in a single long.
 We cast to long to ensure the correct Py::Int convertor is called
 */
#define FIXED_MAJOR(val) (long) ((val & 0xffff000) >> 16)
#define FIXED_MINOR(val) (long) (val & 0xffff)

/**
 To improve the hinting of the fonts, this code uses a hack
 presented here:

 http://antigrain.com/research/font_rasterization/index.html

 The idea is to limit the effect of hinting in the x-direction, while
 preserving hinting in the y-direction.  Since freetype does not
 support this directly, the dpi in the x-direction is set higher than
 in the y-direction, which affects the hinting grid.  Then, a global
 transform is placed on the font to shrink it back to the desired
 size.  While it is a bit surprising that the dpi setting affects
 hinting, whereas the global transform does not, this is documented
 behavior of freetype, and therefore hopefully unlikely to change.
 The freetype 2 tutorial says:

      NOTE: The transformation is applied to every glyph that is
      loaded through FT_Load_Glyph and is completely independent of
      any hinting process. This means that you won't get the same
      results if you load a glyph at the size of 24 pixels, or a glyph
      at the size at 12 pixels scaled by 2 through a transform,
      because the hints will have been computed differently (except
      you have disabled hints).
 */


FT_Library _ft2Library;

FT2Image::FT2Image(Py::PythonClassInstance *self, Py::Tuple &args, Py::Dict &kwds) :
    Py::PythonClass< FT2Image >(self, args, kwds),
    _isDirty(true),
    _buffer(NULL),
    _width(0), _height(0)
{
    _VERBOSE("FT2Image::FT2Image");

    args.verify_length(2);
    int width = Py::Int(args[0]);
    int height = Py::Int(args[1]);

    resize(width, height);
}

FT2Image::~FT2Image() {
    delete [] _buffer;
    _buffer = NULL;
}

Py::PythonClassObject<FT2Image> FT2Image::factory(int width, int height)
{
    Py::Callable class_type(type());
    Py::Tuple args(2);
    args[0] = Py::Int(width);
    args[1] = Py::Int(height);
    Py::PythonClassObject<FT2Image> o = Py::PythonClassObject<FT2Image>(
        class_type.apply(args, Py::Dict()));
    return o;
}

void
FT2Image::resize(long width, long height)
{
    if (width < 0)
    {
        width = 1;
    }
    if (height < 0)
    {
        height = 1;
    }
    size_t numBytes = width * height;

    if ((unsigned long)width != _width || (unsigned long)height != _height)
    {
        if (numBytes > _width*_height)
        {
            delete [] _buffer;
            _buffer = NULL;
            _buffer = new unsigned char [numBytes];
        }

        _width = (unsigned long)width;
        _height = (unsigned long)height;
    }

    memset(_buffer, 0, numBytes);

    _isDirty = true;
}

void
FT2Image::draw_bitmap(FT_Bitmap*  bitmap,
                      FT_Int      x,
                      FT_Int      y)
{
    _VERBOSE("FT2Image::draw_bitmap");
    FT_Int image_width = (FT_Int)_width;
    FT_Int image_height = (FT_Int)_height;
    FT_Int char_width =  bitmap->width;
    FT_Int char_height = bitmap->rows;

    FT_Int x1 = CLAMP(x, 0, image_width);
    FT_Int y1 = CLAMP(y, 0, image_height);
    FT_Int x2 = CLAMP(x + char_width, 0, image_width);
    FT_Int y2 = CLAMP(y + char_height, 0, image_height);

    FT_Int x_start = MAX(0, -x);
    FT_Int y_offset = y1 - MAX(0, -y);

    if (bitmap->pixel_mode == FT_PIXEL_MODE_GRAY) {
        for (FT_Int i = y1; i < y2; ++i)
        {
            unsigned char* dst = _buffer + (i * image_width + x1);
            unsigned char* src = bitmap->buffer + (((i - y_offset) * bitmap->pitch) + x_start);
            for (FT_Int j = x1; j < x2; ++j, ++dst, ++src)
                *dst |= *src;
        }
    } else if (bitmap->pixel_mode == FT_PIXEL_MODE_MONO) {
        for (FT_Int i = y1; i < y2; ++i)
        {
            unsigned char* dst = _buffer + (i * image_width + x1);
            unsigned char* src = bitmap->buffer + ((i - y_offset) * bitmap->pitch);
            for (FT_Int j = x1; j < x2; ++j, ++dst) {
                int x = (j - x1 + x_start);
                int val = *(src + (x >> 3)) & (1 << (7 - (x & 0x7)));
                *dst = val ? 255 : *dst;
            }
        }
    } else {
        throw Py::Exception("Unknown pixel mode");
    }

    _isDirty = true;
}

void
FT2Image::write_bitmap(FILE *fh) const
{
    for (size_t i = 0; i < _height; i++)
    {
        for (size_t j = 0; j < _width; ++j)
        {
            if (_buffer[j + i*_width])
            {
                fputc('#', fh);
            }
            else
            {
                fputc(' ', fh);
            }
        }
        fputc('\n', fh);
    }
}

char FT2Image::write_bitmap__doc__[] =
    "write_bitmap(fname)\n"
    "\n"
    "Write the bitmap to file fname\n"
    ;
Py::Object
FT2Image::py_write_bitmap(const Py::Tuple & args)
{
    _VERBOSE("FT2Image::write_bitmap");
    PyObject *py_file;
    FILE *fh;

    args.verify_length(1);

    if ((py_file = npy_PyFile_OpenFile(args[0].ptr(), (char *)"wb")) == NULL) {
        throw Py::Exception();
    }
<<<<<<< HEAD

    fh = npy_PyFile_Dup(py_file, (char *)"wb");

=======

    fh = npy_PyFile_Dup(py_file, (char *)"wb");

>>>>>>> d5f98765
    write_bitmap(fh);

    npy_PyFile_DupClose(py_file, fh);
    npy_PyFile_CloseFile(py_file);
    Py_DECREF(py_file);

    return Py::Object();
}
PYCXX_VARARGS_METHOD_DECL(FT2Image, py_write_bitmap)

void
FT2Image::draw_rect(unsigned long x0, unsigned long y0,
                    unsigned long x1, unsigned long y1)
{
    if (x0 > _width || x1 > _width ||
        y0 > _height || y1 > _height)
    {
        throw Py::ValueError("Rect coords outside image bounds");
    }

    size_t top = y0 * _width;
    size_t bottom = y1 * _width;
    for (size_t i = x0; i < x1 + 1; ++i)
    {
        _buffer[i + top] = 255;
        _buffer[i + bottom] = 255;
    }

    for (size_t j = y0 + 1; j < y1; ++j)
    {
        _buffer[x0 + j*_width] = 255;
        _buffer[x1 + j*_width] = 255;
    }

    _isDirty = true;
}

char FT2Image::draw_rect__doc__[] =
    "draw_rect(x0, y0, x1, y1)\n"
    "\n"
    "Draw a rect to the image.\n"
    "\n"
    ;
Py::Object
FT2Image::py_draw_rect(const Py::Tuple & args)
{
    _VERBOSE("FT2Image::draw_rect");

    args.verify_length(4);

    long x0 = Py::Int(args[0]);
    long y0 = Py::Int(args[1]);
    long x1 = Py::Int(args[2]);
    long y1 = Py::Int(args[3]);

    draw_rect(x0, y0, x1, y1);

    return Py::Object();
}
PYCXX_VARARGS_METHOD_DECL(FT2Image, py_draw_rect)

void
FT2Image::draw_rect_filled(unsigned long x0, unsigned long y0,
                           unsigned long x1, unsigned long y1)
{
    x0 = std::min(x0, _width);
    y0 = std::min(y0, _height);
    x1 = std::min(x1, _width);
    y1 = std::min(y1, _height);

    for (size_t j = y0; j < y1 + 1; j++)
    {
        for (size_t i = x0; i < x1 + 1; i++)
        {
            _buffer[i + j*_width] = 255;
        }
    }

    _isDirty = true;
}

char FT2Image::draw_rect_filled__doc__[] =
    "draw_rect_filled(x0, y0, x1, y1)\n"
    "\n"
    "Draw a filled rect to the image.\n"
    "\n"
    ;
Py::Object
FT2Image::py_draw_rect_filled(const Py::Tuple & args)
{
    _VERBOSE("FT2Image::draw_rect_filled");

    args.verify_length(4);

    long x0 = Py::Int(args[0]);
    long y0 = Py::Int(args[1]);
    long x1 = Py::Int(args[2]);
    long y1 = Py::Int(args[3]);

    draw_rect_filled(x0, y0, x1, y1);

    return Py::Object();
}
PYCXX_VARARGS_METHOD_DECL(FT2Image, py_draw_rect_filled)

char FT2Image::as_str__doc__[] =
    "s = image.as_str()\n"
    "\n"
    "Return the image buffer as a string\n"
    "\n"
    ;
Py::Object
FT2Image::py_as_str(const Py::Tuple & args)
{
    _VERBOSE("FT2Image::as_str");
    args.verify_length(0);

    return Py::asObject
      (PyBytes_FromStringAndSize((const char *)_buffer, _width*_height));
}
PYCXX_VARARGS_METHOD_DECL(FT2Image, py_as_str)

char FT2Image::as_rgba_str__doc__[] =
    "s = image.as_rgba_str()\n"
    "\n"
    "Return the image buffer as a RGBA string\n"
    "\n"
    ;
Py::Object
FT2Image::py_as_rgba_str(const Py::Tuple & args)
{
    _VERBOSE("FT2Image::as_str");
    args.verify_length(0);

    Py_ssize_t size = _width*_height*4;
    PyObject* result = PyBytes_FromStringAndSize(NULL, size);

    unsigned char *src     = _buffer;
    unsigned char *src_end = src + (_width * _height);
    unsigned char *dst     = (unsigned char *)PyBytes_AS_STRING(result);

    while (src != src_end)
    {
        *dst++ = 0;
        *dst++ = 0;
        *dst++ = 0;
        *dst++ = *src++;
    }

    return Py::asObject(result);
}
PYCXX_VARARGS_METHOD_DECL(FT2Image, py_as_rgba_str)

/* TODO: This could take a color as an argument, but for
   now it defaults to black on white background */
char FT2Image::as_rgb_str__doc__[] =
    "s = image.as_rgb_str()\n"
    "\n"
    "Return the image buffer as a RGB string\n"
    "\n"
    ;
Py::Object
FT2Image::py_as_rgb_str(const Py::Tuple & args)
{
    _VERBOSE("FT2Image::as_str");
    args.verify_length(0);

    Py_ssize_t size = _width*_height*3;
    PyObject* result = PyBytes_FromStringAndSize(NULL, size);

    unsigned char *src     = _buffer;
    unsigned char *src_end = src + (_width * _height);
    unsigned char *dst     = (unsigned char *)PyBytes_AS_STRING(result);

    while (src != src_end)
    {
        unsigned char tmp = 255 - *src++;
        *dst++ = tmp;
        *dst++ = tmp;
        *dst++ = tmp;
    }

    return Py::asObject(result);
}
PYCXX_VARARGS_METHOD_DECL(FT2Image, py_as_rgb_str)

char FT2Image::as_array__doc__[] =
    "x = image.as_array()\n"
    "\n"
    "Return the image buffer as a width x height numpy array of ubyte \n"
    "\n"
    ;
Py::Object
FT2Image::py_as_array(const Py::Tuple & args)
{
    _VERBOSE("FT2Image::as_array");
    args.verify_length(0);

    npy_intp dimensions[2];
    dimensions[0] = get_height();  //numrows
    dimensions[1] = get_width();   //numcols


    PyArrayObject *A = (PyArrayObject *) PyArray_SimpleNewFromData(2, dimensions, PyArray_UBYTE, _buffer);

    return Py::asObject((PyObject*)A);
}
PYCXX_VARARGS_METHOD_DECL(FT2Image, py_as_array)

Py::Object
FT2Image::py_get_width(const Py::Tuple & args)
{
    _VERBOSE("FT2Image::get_width");
    args.verify_length(0);

    return Py::Int((long)get_width());
}
PYCXX_VARARGS_METHOD_DECL(FT2Image, py_get_width)

Py::Object
FT2Image::py_get_height(const Py::Tuple & args)
{
    _VERBOSE("FT2Image::get_height");
    args.verify_length(0);

    return Py::Int((long)get_height());
}
PYCXX_VARARGS_METHOD_DECL(FT2Image, py_get_height)

Py::PythonClassObject<Glyph> Glyph::factory(
        const FT_Face& face, const FT_Glyph& glyph, size_t ind, long hinting_factor)
{
    Py::Callable class_type(type());
    Py::PythonClassObject<Glyph> obj = Py::PythonClassObject<Glyph>(
        class_type.apply(Py::Tuple(), Py::Dict()));
    Glyph* o = obj.getCxxObject();

    o->glyphInd = ind;
    FT_BBox bbox;
    FT_Glyph_Get_CBox(glyph, ft_glyph_bbox_subpixels, &bbox);

    o->setattro("width",        Py::Int(face->glyph->metrics.width / hinting_factor));
    o->setattro("height",       Py::Int(face->glyph->metrics.height));
    o->setattro("horiBearingX", Py::Int(face->glyph->metrics.horiBearingX / hinting_factor));
    o->setattro("horiBearingY", Py::Int(face->glyph->metrics.horiBearingY));
    o->setattro("horiAdvance",  Py::Int(face->glyph->metrics.horiAdvance));
    o->setattro("linearHoriAdvance",  Py::Int(face->glyph->linearHoriAdvance / hinting_factor));
    o->setattro("vertBearingX", Py::Int(face->glyph->metrics.vertBearingX));

    o->setattro("vertBearingY", Py::Int(face->glyph->metrics.vertBearingY));
    o->setattro("vertAdvance",  Py::Int(face->glyph->metrics.vertAdvance));

    Py::Tuple abbox(4);

    abbox[0] = Py::Int(bbox.xMin);
    abbox[1] = Py::Int(bbox.yMin);
    abbox[2] = Py::Int(bbox.xMax);
    abbox[3] = Py::Int(bbox.yMax);
    o->setattro("bbox", abbox);

    return obj;
}

Glyph::~Glyph()
{
    _VERBOSE("Glyph::~Glyph");
}

int
Glyph::setattro(const Py::String &name, const Py::Object &value)
{
    _VERBOSE("Glyph::setattr");
    __dict__[name] = value;
    return 0;
}

Py::Object
Glyph::getattro(const Py::String &name)
{
    _VERBOSE("Glyph::getattr");
    if (__dict__.hasKey(name)) return __dict__[name];
    else return genericGetAttro(name);
}

inline double conv(int v)
{
    return double(v) / 64.0;
}


char FT2Font::get_path__doc__[] =
    "get_path()\n"
    "\n"
    "Get the path data from the currently loaded glyph as a tuple of vertices, codes.\n"
    ;
Py::Object
FT2Font::get_path()
{
    //get the glyph as a path, a list of (COMMAND, *args) as desribed in matplotlib.path
    // this code is from agg's decompose_ft_outline with minor modifications

    if (!face->glyph) {
        throw Py::ValueError("No glyph loaded");
    }

    enum {STOP = 0,
          MOVETO = 1,
          LINETO = 2,
          CURVE3 = 3,
          CURVE4 = 4,
          ENDPOLY = 0x4f};
    FT_Outline& outline = face->glyph->outline;
    bool flip_y = false; //todo, pass me as kwarg

    FT_Vector   v_last;
    FT_Vector   v_control;
    FT_Vector   v_start;

    FT_Vector*  point;
    FT_Vector*  limit;
    char*       tags;

    int   n;         // index of contour in outline
    int   first;     // index of first point in contour
    char  tag;       // current point's state
    int   count;

    count = 0;
    first = 0;
    for (n = 0; n < outline.n_contours; n++)
    {
        int  last;  // index of last point in contour
        bool starts_with_last;

        last  = outline.contours[n];
        limit = outline.points + last;

        v_start = outline.points[first];
        v_last  = outline.points[last];

        v_control = v_start;

        point = outline.points + first;
        tags  = outline.tags  + first;
        tag   = FT_CURVE_TAG(tags[0]);

        // A contour cannot start with a cubic control point!
        if (tag == FT_CURVE_TAG_CUBIC)
        {
            throw Py::RuntimeError("A contour cannot start with a cubic control point");
        }
        else if (tag == FT_CURVE_TAG_CONIC)
        {
            starts_with_last = true;
        } else {
            starts_with_last = false;
        }

        count++;

        while (point < limit)
        {
            if (!starts_with_last) {
                point++;
                tags++;
            }
            starts_with_last = false;

            tag = FT_CURVE_TAG(tags[0]);
            switch (tag)
            {
            case FT_CURVE_TAG_ON:  // emit a single line_to
            {
                count++;
                continue;
            }

            case FT_CURVE_TAG_CONIC:  // consume conic arcs
            {
            Count_Do_Conic:
                if (point < limit)
                {
                    point++;
                    tags++;
                    tag = FT_CURVE_TAG(tags[0]);

                    if (tag == FT_CURVE_TAG_ON)
                    {
                        count += 2;
                        continue;
                    }

                    if (tag != FT_CURVE_TAG_CONIC)
                    {
                        throw Py::RuntimeError("Invalid font");
                    }

                    count += 2;

                    goto Count_Do_Conic;
                }

                count += 2;

                goto Count_Close;
            }

            default:  // FT_CURVE_TAG_CUBIC
            {
                if (point + 1 > limit || FT_CURVE_TAG(tags[1]) != FT_CURVE_TAG_CUBIC)
                {
                    throw Py::RuntimeError("Invalid font");
                }

                point += 2;
                tags  += 2;

                if (point <= limit)
                {
                    count += 3;
                    continue;
                }

                count += 3;

                goto Count_Close;
            }
            }
        }

        count++;

    Count_Close:
        first = last + 1;
    }

    PyArrayObject* vertices = NULL;
    PyArrayObject* codes = NULL;
    Py::Tuple result(2);

    npy_intp vertices_dims[2] = {count, 2};
    vertices = (PyArrayObject*)PyArray_SimpleNew(
        2, vertices_dims, PyArray_DOUBLE);
    if (vertices == NULL) {
        throw;
    }
    npy_intp codes_dims[1] = {count};
    codes = (PyArrayObject*)PyArray_SimpleNew(
        1, codes_dims, PyArray_UINT8);
    if (codes == NULL) {
        throw;
    }

    result[0] = Py::Object((PyObject*)vertices, true);
    result[1] = Py::Object((PyObject*)codes, true);

    double* outpoints = (double *)PyArray_DATA(vertices);
    unsigned char* outcodes = (unsigned char *)PyArray_DATA(codes);

    first = 0;
    for (n = 0; n < outline.n_contours; n++)
    {
        int last;  // index of last point in contour
        bool starts_with_last;

        last  = outline.contours[n];
        limit = outline.points + last;

        v_start = outline.points[first];
        v_last  = outline.points[last];

        v_control = v_start;

        point = outline.points + first;
        tags  = outline.tags  + first;
        tag   = FT_CURVE_TAG(tags[0]);

        double x, y;
        if (tag != FT_CURVE_TAG_ON)
        {
            x = conv(v_last.x);
            y = flip_y ? -conv(v_last.y) : conv(v_last.y);
            starts_with_last = true;
        } else {
            x = conv(v_start.x);
            y = flip_y ? -conv(v_start.y) : conv(v_start.y);
            starts_with_last = false;
        }

        *(outpoints++) = x;
        *(outpoints++) = y;
        *(outcodes++) = MOVETO;

        while (point < limit)
        {
            if (!starts_with_last) {
                point++;
                tags++;
            }
            starts_with_last = false;

            tag = FT_CURVE_TAG(tags[0]);
            switch (tag)
            {
            case FT_CURVE_TAG_ON:  // emit a single line_to
            {
                double x = conv(point->x);
                double y = flip_y ? -conv(point->y) : conv(point->y);
                *(outpoints++) = x;
                *(outpoints++) = y;
                *(outcodes++) = LINETO;
                continue;
            }

            case FT_CURVE_TAG_CONIC:  // consume conic arcs
            {
                v_control.x = point->x;
                v_control.y = point->y;

            Do_Conic:
                if (point < limit)
                {
                    FT_Vector vec;
                    FT_Vector v_middle;

                    point++;
                    tags++;
                    tag = FT_CURVE_TAG(tags[0]);

                    vec.x = point->x;
                    vec.y = point->y;

                    if (tag == FT_CURVE_TAG_ON)
                    {
                        double xctl = conv(v_control.x);
                        double yctl = flip_y ? -conv(v_control.y) : conv(v_control.y);
                        double xto = conv(vec.x);
                        double yto = flip_y ? -conv(vec.y) : conv(vec.y);
                        *(outpoints++) = xctl;
                        *(outpoints++) = yctl;
                        *(outpoints++) = xto;
                        *(outpoints++) = yto;
                        *(outcodes++) = CURVE3;
                        *(outcodes++) = CURVE3;
                        continue;
                    }

                    v_middle.x = (v_control.x + vec.x) / 2;
                    v_middle.y = (v_control.y + vec.y) / 2;

                    double xctl = conv(v_control.x);
                    double yctl = flip_y ? -conv(v_control.y) : conv(v_control.y);
                    double xto = conv(v_middle.x);
                    double yto = flip_y ? -conv(v_middle.y) : conv(v_middle.y);
                    *(outpoints++) = xctl;
                    *(outpoints++) = yctl;
                    *(outpoints++) = xto;
                    *(outpoints++) = yto;
                    *(outcodes++) = CURVE3;
                    *(outcodes++) = CURVE3;

                    v_control = vec;
                    goto Do_Conic;
                }
                double xctl = conv(v_control.x);
                double yctl = flip_y ? -conv(v_control.y) : conv(v_control.y);
                double xto = conv(v_start.x);
                double yto = flip_y ? -conv(v_start.y) : conv(v_start.y);

                *(outpoints++) = xctl;
                *(outpoints++) = yctl;
                *(outpoints++) = xto;
                *(outpoints++) = yto;
                *(outcodes++) = CURVE3;
                *(outcodes++) = CURVE3;

                goto Close;
            }

            default:  // FT_CURVE_TAG_CUBIC
            {
                FT_Vector vec1, vec2;

                vec1.x = point[0].x;
                vec1.y = point[0].y;
                vec2.x = point[1].x;
                vec2.y = point[1].y;

                point += 2;
                tags  += 2;

                if (point <= limit)
                {
                    FT_Vector vec;

                    vec.x = point->x;
                    vec.y = point->y;

                    double xctl1 = conv(vec1.x);
                    double yctl1 = flip_y ? -conv(vec1.y) : conv(vec1.y);
                    double xctl2 = conv(vec2.x);
                    double yctl2 = flip_y ? -conv(vec2.y) : conv(vec2.y);
                    double xto = conv(vec.x);
                    double yto = flip_y ? -conv(vec.y) : conv(vec.y);

                    (*outpoints++) = xctl1;
                    (*outpoints++) = yctl1;
                    (*outpoints++) = xctl2;
                    (*outpoints++) = yctl2;
                    (*outpoints++) = xto;
                    (*outpoints++) = yto;
                    (*outcodes++) = CURVE4;
                    (*outcodes++) = CURVE4;
                    (*outcodes++) = CURVE4;
                    continue;
                }

                double xctl1 = conv(vec1.x);
                double yctl1 = flip_y ? -conv(vec1.y) : conv(vec1.y);
                double xctl2 = conv(vec2.x);
                double yctl2 = flip_y ? -conv(vec2.y) : conv(vec2.y);
                double xto = conv(v_start.x);
                double yto = flip_y ? -conv(v_start.y) : conv(v_start.y);
                (*outpoints++) = xctl1;
                (*outpoints++) = yctl1;
                (*outpoints++) = xctl2;
                (*outpoints++) = yctl2;
                (*outpoints++) = xto;
                (*outpoints++) = yto;
                (*outcodes++) = CURVE4;
                (*outcodes++) = CURVE4;
                (*outcodes++) = CURVE4;

                goto Close;
            }
            }
        }

        (*outpoints++) = 0.0;
        (*outpoints++) = 0.0;
        (*outcodes++) = ENDPOLY;

    Close:
        first = last + 1;
    }

    if (outcodes - (unsigned char *)PyArray_DATA(codes) != count) {
        throw Py::RuntimeError("Font path size doesn't match");
    }

    return result;
}
PYCXX_NOARGS_METHOD_DECL(FT2Font, get_path)

FT2Font::FT2Font(Py::PythonClassInstance *self, Py::Tuple &args, Py::Dict &kwds) :
    Py::PythonClass<FT2Font>(self, args, kwds),
    image()
{
    FT_Open_Args open_args;

<<<<<<< HEAD
    std::string facefile = Py::String(args[0]).encode("utf-8");
=======
    /* This string is only used for error messages, so encode it in something
     * that we'll always be able to print. */
    std::string facefile = Py::String(args[0]).encode("unicode_escape");
>>>>>>> d5f98765

    args.verify_length(1);

    clear(Py::Tuple(0));

    memset(&stream, 0, sizeof(FT_StreamRec));
    mem = NULL;
    mem_size = 0;

    if (make_open_args(args[0].ptr(), &open_args)) {
<<<<<<< HEAD
        std::ostringstream s;
        s << "Could not load facefile " << facefile << "; Unknown_File_Format" << std::endl;
        throw Py::RuntimeError(s.str());
=======
        /* make_open_args sets the Python exception for us. */
        throw Py::Exception();
>>>>>>> d5f98765
    }

    int error = FT_Open_Face(_ft2Library, &open_args, 0, &face);

    if (error == FT_Err_Unknown_File_Format)
    {
        std::ostringstream s;
        s << "Could not load facefile " << facefile << "; Unknown_File_Format" << std::endl;
        throw Py::RuntimeError(s.str());
    }
    else if (error == FT_Err_Cannot_Open_Resource)
    {
        std::ostringstream s;
        s << "Could not open facefile " << facefile << "; Cannot_Open_Resource" << std::endl;
        throw Py::RuntimeError(s.str());
    }
    else if (error == FT_Err_Invalid_File_Format)
    {
        std::ostringstream s;
        s << "Could not open facefile " << facefile << "; Invalid_File_Format" << std::endl;
        throw Py::RuntimeError(s.str());
    }
    else if (error)
    {
        std::ostringstream s;
        s << "Could not open facefile " << facefile << "; freetype error code " << error << std::endl;
        throw Py::RuntimeError(s.str());
    }

    // set a default fontsize 12 pt at 72dpi
    hinting_factor = 8;
    if (kwds.hasKey("hinting_factor"))
    {
        hinting_factor = Py::Long(kwds["hinting_factor"]);
    }

    error = FT_Set_Char_Size(face, 12 * 64, 0, 72 * hinting_factor, 72);
    static FT_Matrix transform = { 65536 / hinting_factor, 0, 0, 65536 };
    FT_Set_Transform(face, &transform, 0);
    if (error)
    {
        std::ostringstream s;
        s << "Could not set the fontsize for facefile  " << facefile << std::endl;
        throw Py::RuntimeError(s.str());
    }

    // set some face props as attributes
    //small memory leak fixed after 2.1.8
    //fields can be null so we have to check this first

    const char* ps_name = FT_Get_Postscript_Name(face);
    if (ps_name == NULL)
    {
        ps_name = "UNAVAILABLE";
    }

    const char* family_name = face->family_name;
    if (family_name == NULL)
    {
        family_name = "UNAVAILABLE";
    }

    const char* style_name = face->style_name;
    if (style_name == NULL)
    {
        style_name = "UNAVAILABLE";
    }

    setattro("postscript_name", Py::String(ps_name));
    setattro("num_faces",       Py::Int(face->num_faces));
    setattro("family_name",     Py::String(family_name));
    setattro("style_name",      Py::String(style_name));
    setattro("face_flags",      Py::Int(face->face_flags));
    setattro("style_flags",     Py::Int(face->style_flags));
    setattro("num_glyphs",      Py::Int(face->num_glyphs));
    setattro("num_fixed_sizes", Py::Int(face->num_fixed_sizes));
    setattro("num_charmaps",    Py::Int(face->num_charmaps));

    int scalable = FT_IS_SCALABLE(face);

    setattro("scalable", Py::Int(scalable));

    if (scalable)
    {
        setattro("units_per_EM", Py::Int(face->units_per_EM));

        Py::Tuple bbox(4);
        bbox[0] = Py::Int(face->bbox.xMin);
        bbox[1] = Py::Int(face->bbox.yMin);
        bbox[2] = Py::Int(face->bbox.xMax);
        bbox[3] = Py::Int(face->bbox.yMax);
        setattro("bbox",  bbox);
        setattro("ascender",            Py::Int(face->ascender));
        setattro("descender",           Py::Int(face->descender));
        setattro("height",              Py::Int(face->height));
        setattro("max_advance_width",   Py::Int(face->max_advance_width));
        setattro("max_advance_height",  Py::Int(face->max_advance_height));
        setattro("underline_position",  Py::Int(face->underline_position));
        setattro("underline_thickness", Py::Int(face->underline_thickness));
    }

    setattro("fname", args[0]);

    _VERBOSE("FT2Font::FT2Font done");
}

FT2Font::~FT2Font()
{
    _VERBOSE("FT2Font::~FT2Font");

    FT_Done_Face(face);

    for (size_t i = 0; i < glyphs.size(); i++)
    {
        FT_Done_Glyph(glyphs[i]);
    }
}

int
FT2Font::setattro(const Py::String &name, const Py::Object &value)
{
    _VERBOSE("FT2Font::setattr");
    __dict__[name] = value;
    return 1;
}

Py::Object
FT2Font::getattro(const Py::String &name)
{
    _VERBOSE("FT2Font::getattr");
    if (__dict__.hasKey(name)) return __dict__[name];
    else return genericGetAttro(name);
}

char FT2Font::clear__doc__[] =
    "clear()\n"
    "\n"
    "Clear all the glyphs, reset for a new set_text"
    ;

Py::Object
FT2Font::clear(const Py::Tuple & args)
{
    _VERBOSE("FT2Font::clear");
    args.verify_length(0);

    angle = 0.0;

    pen.x = 0;
    pen.y = 0;

    for (size_t i = 0; i < glyphs.size(); i++)
    {
        FT_Done_Glyph(glyphs[i]);
    }

    glyphs.clear();

    return Py::Object();
}
PYCXX_VARARGS_METHOD_DECL(FT2Font, clear)

char FT2Font::set_size__doc__[] =
    "set_size(ptsize, dpi)\n"
    "\n"
    "Set the point size and dpi of the text.\n"
    ;

Py::Object
FT2Font::set_size(const Py::Tuple & args)
{
    _VERBOSE("FT2Font::set_size");
    args.verify_length(2);

    double ptsize = Py::Float(args[0]);
    double dpi = Py::Float(args[1]);

    int error = FT_Set_Char_Size(face, (long)(ptsize * 64), 0,
                                 (unsigned int)dpi * hinting_factor,
                                 (unsigned int)dpi);
    static FT_Matrix transform = { 65536 / hinting_factor, 0, 0, 65536 };
    FT_Set_Transform(face, &transform, 0);

    if (error)
    {
        throw Py::RuntimeError("Could not set the fontsize");
    }
    return Py::Object();
}
PYCXX_VARARGS_METHOD_DECL(FT2Font, set_size)

char FT2Font::set_charmap__doc__[] =
    "set_charmap(i)\n"
    "\n"
    "Make the i-th charmap current\n"
    ;

Py::Object
FT2Font::set_charmap(const Py::Tuple & args)
{
    _VERBOSE("FT2Font::set_charmap");
    args.verify_length(1);

    int i = Py::Int(args[0]);
    if (i >= face->num_charmaps)
    {
        throw Py::ValueError("i exceeds the available number of char maps");
    }
    FT_CharMap charmap = face->charmaps[i];
    if (FT_Set_Charmap(face, charmap))
    {
        throw Py::ValueError("Could not set the charmap");
    }
    return Py::Object();
}
PYCXX_VARARGS_METHOD_DECL(FT2Font, set_charmap)

char FT2Font::select_charmap__doc__[] =
    "select_charmap(i)\n"
    "\n"
    "select charmap i where i is one of the FT_Encoding number\n"
    ;

Py::Object
FT2Font::select_charmap(const Py::Tuple & args)
{
    _VERBOSE("FT2Font::set_charmap");
    args.verify_length(1);

    unsigned long i = Py::Long(args[0]);
    //if (FT_Select_Charmap( face, FT_ENCODING_ADOBE_CUSTOM ))
    if (FT_Select_Charmap(face, (FT_Encoding) i))
    {
        throw Py::ValueError("Could not set the charmap");
    }
    return Py::Object();
}
PYCXX_VARARGS_METHOD_DECL(FT2Font, select_charmap)

FT_BBox
FT2Font::compute_string_bbox()
{
    _VERBOSE("FT2Font::compute_string_bbox");

    FT_BBox bbox;
    /* initialize string bbox to "empty" values */
    bbox.xMin = bbox.yMin = 32000;
    bbox.xMax = bbox.yMax = -32000;

    int right_side = 0;
    for (size_t n = 0; n < glyphs.size(); n++)
    {
        FT_BBox glyph_bbox;
        FT_Glyph_Get_CBox(glyphs[n], ft_glyph_bbox_subpixels, &glyph_bbox);
        if (glyph_bbox.xMin < bbox.xMin) bbox.xMin = glyph_bbox.xMin;
        if (glyph_bbox.yMin < bbox.yMin) bbox.yMin = glyph_bbox.yMin;
        if (glyph_bbox.xMin == glyph_bbox.xMax)
        {
            right_side += glyphs[n]->advance.x >> 10;
            if (right_side > bbox.xMax) bbox.xMax = right_side;
        }
        else
        {
            if (glyph_bbox.xMax > bbox.xMax) bbox.xMax = glyph_bbox.xMax;
        }
        if (glyph_bbox.yMax > bbox.yMax) bbox.yMax = glyph_bbox.yMax;
    }
    /* check that we really grew the string bbox */
    if (bbox.xMin > bbox.xMax)
    {
        bbox.xMin = 0;
        bbox.yMin = 0;
        bbox.xMax = 0;
        bbox.yMax = 0;
    }
    return bbox;
}

char FT2Font::get_kerning__doc__[] =
    "dx = get_kerning(left, right, mode)\n"
    "\n"
    "Get the kerning between left char and right glyph indices\n"
    "mode is a kerning mode constant\n"
    "  KERNING_DEFAULT  - Return scaled and grid-fitted kerning distances\n"
    "  KERNING_UNFITTED - Return scaled but un-grid-fitted kerning distances\n"
    "  KERNING_UNSCALED - Return the kerning vector in original font units\n"
    ;
Py::Object
FT2Font::get_kerning(const Py::Tuple & args)
{
    _VERBOSE("FT2Font::get_kerning");
    args.verify_length(3);
    int left = Py::Int(args[0]);
    int right = Py::Int(args[1]);
    int mode = Py::Int(args[2]);


    if (!FT_HAS_KERNING(face))
    {
        return Py::Int(0);
    }
    FT_Vector delta;

    if (!FT_Get_Kerning(face, left, right, mode, &delta))
    {
        return Py::Int(delta.x / hinting_factor);
    }
    else
    {
        return Py::Int(0);

    }
}
PYCXX_VARARGS_METHOD_DECL(FT2Font, get_kerning)


char FT2Font::set_text__doc__[] =
    "set_text(s, angle)\n"
    "\n"
    "Set the text string and angle.\n"
    "You must call this before draw_glyphs_to_bitmap\n"
    "A sequence of x,y positions is returned";
Py::Object
FT2Font::set_text(const Py::Tuple & args, const Py::Dict & kwargs)
{
    _VERBOSE("FT2Font::set_text");
    args.verify_length(2);


    Py::String text(args[0]);
    std::string stdtext = "";
    Py_UNICODE* pcode = NULL;
    size_t N = 0;
    if (PyUnicode_Check(text.ptr()))
    {
        pcode = PyUnicode_AsUnicode(text.ptr());
        N = PyUnicode_GetSize(text.ptr());
    }
    else
    {
        stdtext = text.as_std_string();
        N = stdtext.size();
    }


    angle = Py::Float(args[1]);

    angle = angle / 360.0 * 2 * 3.14159;

    long flags = FT_LOAD_FORCE_AUTOHINT;
    if (kwargs.hasKey("flags"))
    {
        flags = Py::Long(kwargs["flags"]);
    }

    //this computes width and height in subpixels so we have to divide by 64
    matrix.xx = (FT_Fixed)(cos(angle) * 0x10000L);
    matrix.xy = (FT_Fixed)(-sin(angle) * 0x10000L);
    matrix.yx = (FT_Fixed)(sin(angle) * 0x10000L);
    matrix.yy = (FT_Fixed)(cos(angle) * 0x10000L);

    FT_Bool use_kerning = FT_HAS_KERNING(face);
    FT_UInt previous = 0;

    glyphs.resize(0);
    pen.x = 0;
    pen.y = 0;

    Py::Tuple xys(N);
    for (unsigned int n = 0; n < N; n++)
    {
        std::string thischar("?");
        FT_UInt glyph_index;


        if (pcode == NULL)
        {
            // plain ol string
            thischar = stdtext[n];
            glyph_index = FT_Get_Char_Index(face, stdtext[n]);
        }
        else
        {
            //unicode
            glyph_index = FT_Get_Char_Index(face, pcode[n]);
        }

        // retrieve kerning distance and move pen position
        if (use_kerning && previous && glyph_index)
        {
            FT_Vector delta;
            FT_Get_Kerning(face, previous, glyph_index,
                           FT_KERNING_DEFAULT, &delta);
            pen.x += delta.x / hinting_factor;
        }
        error = FT_Load_Glyph(face, glyph_index, flags);
        if (error)
        {
            std::cerr << "\tcould not load glyph for " << thischar << std::endl;
            continue;
        }
        // ignore errors, jump to next glyph

        // extract glyph image and store it in our table

        FT_Glyph thisGlyph;
        error = FT_Get_Glyph(face->glyph, &thisGlyph);

        if (error)
        {
            std::cerr << "\tcould not get glyph for " << thischar << std::endl;
            continue;
        }
        // ignore errors, jump to next glyph

        FT_Glyph_Transform(thisGlyph, 0, &pen);
        Py::Tuple xy(2);
        xy[0] = Py::Float(pen.x);
        xy[1] = Py::Float(pen.y);
        xys[n] = xy;
        pen.x += face->glyph->advance.x;

        previous = glyph_index;
        glyphs.push_back(thisGlyph);
    }

    // now apply the rotation
    for (unsigned int n = 0; n < glyphs.size(); n++)
    {
        FT_Glyph_Transform(glyphs[n], &matrix, 0);
    }

    _VERBOSE("FT2Font::set_text done");
    return xys;
}
PYCXX_KEYWORDS_METHOD_DECL(FT2Font, set_text)

char FT2Font::get_num_glyphs__doc__[] =
    "get_num_glyphs()\n"
    "\n"
    "Return the number of loaded glyphs\n"
    ;
Py::Object
FT2Font::get_num_glyphs(const Py::Tuple & args)
{
    _VERBOSE("FT2Font::get_num_glyphs");
    args.verify_length(0);

    return Py::Int((long)glyphs.size());
}
PYCXX_VARARGS_METHOD_DECL(FT2Font, get_num_glyphs)

char FT2Font::load_char__doc__[] =
    "load_char(charcode, flags=LOAD_FORCE_AUTOHINT)\n"
    "\n"
    "Load character with charcode in current fontfile and set glyph.\n"
    "The flags argument can be a bitwise-or of the LOAD_XXX constants.\n"
    "Return value is a Glyph object, with attributes\n"
    "  width          # glyph width\n"
    "  height         # glyph height\n"
    "  bbox           # the glyph bbox (xmin, ymin, xmax, ymax)\n"
    "  horiBearingX   # left side bearing in horizontal layouts\n"
    "  horiBearingY   # top side bearing in horizontal layouts\n"
    "  horiAdvance    # advance width for horizontal layout\n"
    "  vertBearingX   # left side bearing in vertical layouts\n"
    "  vertBearingY   # top side bearing in vertical layouts\n"
    "  vertAdvance    # advance height for vertical layout\n"
    ;
Py::Object
FT2Font::load_char(const Py::Tuple & args, const Py::Dict & kwargs)
{
    _VERBOSE("FT2Font::load_char");
    //load a char using the unsigned long charcode

    args.verify_length(1);
    long charcode = Py::Long(args[0]), flags = Py::Long(FT_LOAD_FORCE_AUTOHINT);
    if (kwargs.hasKey("flags"))
    {
        flags = Py::Long(kwargs["flags"]);
    }

    int error = FT_Load_Char(face, (unsigned long)charcode, flags);

    if (error)
    {
        throw Py::RuntimeError(Printf("Could not load charcode %d", charcode).str());
    }

    FT_Glyph thisGlyph;
    error = FT_Get_Glyph(face->glyph, &thisGlyph);

    if (error)
    {
        throw Py::RuntimeError(Printf("Could not get glyph for char %d", charcode).str());
    }

    size_t num = glyphs.size();  //the index into the glyphs list
    glyphs.push_back(thisGlyph);
    return Glyph::factory(face, thisGlyph, num, hinting_factor);
}
PYCXX_KEYWORDS_METHOD_DECL(FT2Font, load_char)

char FT2Font::load_glyph__doc__[] =
    "load_glyph(glyphindex, flags=LOAD_FORCE_AUTOHINT)\n"
    "\n"
    "Load character with glyphindex in current fontfile and set glyph.\n"
    "The flags argument can be a bitwise-or of the LOAD_XXX constants.\n"
    "Return value is a Glyph object, with attributes\n"
    "  width          # glyph width\n"
    "  height         # glyph height\n"
    "  bbox           # the glyph bbox (xmin, ymin, xmax, ymax)\n"
    "  horiBearingX   # left side bearing in horizontal layouts\n"
    "  horiBearingY   # top side bearing in horizontal layouts\n"
    "  horiAdvance    # advance width for horizontal layout\n"
    "  vertBearingX   # left side bearing in vertical layouts\n"
    "  vertBearingY   # top side bearing in vertical layouts\n"
    "  vertAdvance    # advance height for vertical layout\n"
    ;
Py::Object
FT2Font::load_glyph(const Py::Tuple & args, const Py::Dict & kwargs)
{
    _VERBOSE("FT2Font::load_glyph");
    //load a char using the unsigned long charcode

    args.verify_length(1);
    long glyph_index = Py::Long(args[0]), flags = Py::Long(FT_LOAD_FORCE_AUTOHINT);
    if (kwargs.hasKey("flags"))
    {
        flags = Py::Long(kwargs["flags"]);
    }

    int error = FT_Load_Glyph(face, glyph_index, flags);

    if (error)
    {
        throw Py::RuntimeError(Printf("Could not load glyph index %d", glyph_index).str());
    }

    FT_Glyph thisGlyph;
    error = FT_Get_Glyph(face->glyph, &thisGlyph);

    if (error)
    {
        throw Py::RuntimeError(Printf("Could not get glyph for glyph index %d", glyph_index).str());
    }

    size_t num = glyphs.size();  //the index into the glyphs list
    glyphs.push_back(thisGlyph);
    return Glyph::factory(face, thisGlyph, num, hinting_factor);
}
PYCXX_KEYWORDS_METHOD_DECL(FT2Font, load_glyph)

char FT2Font::get_width_height__doc__[] =
    "w, h = get_width_height()\n"
    "\n"
    "Get the width and height in 26.6 subpixels of the current string set by set_text\n"
    "The rotation of the string is accounted for.  To get width and height\n"
    "in pixels, divide these values by 64\n"
    ;
Py::Object
FT2Font::get_width_height(const Py::Tuple & args)
{
    _VERBOSE("FT2Font::get_width_height");
    args.verify_length(0);

    FT_BBox bbox = compute_string_bbox();

    Py::Tuple ret(2);
    ret[0] = Py::Int(bbox.xMax - bbox.xMin);
    ret[1] = Py::Int(bbox.yMax - bbox.yMin);
    return ret;
}
PYCXX_VARARGS_METHOD_DECL(FT2Font, get_width_height)

char FT2Font::get_descent__doc__[] =
    "d = get_descent()\n"
    "\n"
    "Get the descent of the current string set by set_text in 26.6 subpixels.\n"
    "The rotation of the string is accounted for.  To get the descent\n"
    "in pixels, divide this value by 64.\n"
    ;
Py::Object
FT2Font::get_descent(const Py::Tuple & args)
{
    _VERBOSE("FT2Font::get_descent");
    args.verify_length(0);

    FT_BBox bbox = compute_string_bbox();
    return Py::Int(- bbox.yMin);;
}
PYCXX_VARARGS_METHOD_DECL(FT2Font, get_descent)

char FT2Font::draw_glyphs_to_bitmap__doc__[] =
    "draw_glyphs_to_bitmap()\n"
    "\n"
    "Draw the glyphs that were loaded by set_text to the bitmap\n"
    "The bitmap size will be automatically set to include the glyphs\n"
    ;
Py::Object
FT2Font::draw_glyphs_to_bitmap(const Py::Tuple &args, const Py::Dict &kwargs)
{

    _VERBOSE("FT2Font::draw_glyphs_to_bitmap");
    args.verify_length(0);

    long antialiased = 1;
    if (kwargs.hasKey("antialiased"))
    {
        antialiased = Py::Long(kwargs["antialiased"]);
    }

    FT_BBox string_bbox = compute_string_bbox();
    size_t width = (string_bbox.xMax - string_bbox.xMin) / 64 + 2;
    size_t height = (string_bbox.yMax - string_bbox.yMin) / 64 + 2;

    image = FT2Image::factory(width, height);
    FT2Image* image_cxx = Py::PythonClassObject<FT2Image>(image).getCxxObject();

    for (size_t n = 0; n < glyphs.size(); n++)
    {
        FT_BBox bbox;
        FT_Glyph_Get_CBox(glyphs[n], ft_glyph_bbox_pixels, &bbox);

        error = FT_Glyph_To_Bitmap(
            &glyphs[n],
            antialiased ? FT_RENDER_MODE_NORMAL : FT_RENDER_MODE_MONO,
            0,
            1);
        if (error)
        {
            throw Py::RuntimeError("Could not convert glyph to bitmap");
        }

        FT_BitmapGlyph bitmap = (FT_BitmapGlyph)glyphs[n];
        // now, draw to our target surface (convert position)

        //bitmap left and top in pixel, string bbox in subpixel
        FT_Int x = (FT_Int)(bitmap->left - (string_bbox.xMin / 64.));
        FT_Int y = (FT_Int)((string_bbox.yMax / 64.) - bitmap->top + 1);

        image_cxx->draw_bitmap(&bitmap->bitmap, x, y);
    }

    return Py::Object();
}
PYCXX_KEYWORDS_METHOD_DECL(FT2Font, draw_glyphs_to_bitmap)

char FT2Font::get_xys__doc__[] =
    "get_xys()\n"
    "\n"
    "Get the xy locations of the current glyphs\n"
    ;
Py::Object
FT2Font::get_xys(const Py::Tuple &args, const Py::Dict &kwargs)
{
    _VERBOSE("FT2Font::get_xys");
    args.verify_length(0);

    long antialiased = 1;
    if (kwargs.hasKey("antialiased"))
    {
        antialiased = Py::Long(kwargs["antialiased"]);
    }

    FT_BBox string_bbox = compute_string_bbox();
    Py::Tuple xys(glyphs.size());

    for (size_t n = 0; n < glyphs.size(); n++)
    {

        FT_BBox bbox;
        FT_Glyph_Get_CBox(glyphs[n], ft_glyph_bbox_pixels, &bbox);

        error = FT_Glyph_To_Bitmap(
            &glyphs[n],
            antialiased ? FT_RENDER_MODE_NORMAL : FT_RENDER_MODE_MONO,
            0,
            1);
        if (error)
        {
            throw Py::RuntimeError("Could not convert glyph to bitmap");
        }

        FT_BitmapGlyph bitmap = (FT_BitmapGlyph)glyphs[n];


        //bitmap left and top in pixel, string bbox in subpixel
        FT_Int x = (FT_Int)(bitmap->left - string_bbox.xMin / 64.);
        FT_Int y = (FT_Int)(string_bbox.yMax / 64. - bitmap->top + 1);
        //make sure the index is non-neg
        x = x < 0 ? 0 : x;
        y = y < 0 ? 0 : y;
        Py::Tuple xy(2);
        xy[0] = Py::Float(x);
        xy[1] = Py::Float(y);
        xys[n] = xy;
    }

    return xys;
}
PYCXX_KEYWORDS_METHOD_DECL(FT2Font, get_xys)

char FT2Font::draw_glyph_to_bitmap__doc__[] =
    "draw_glyph_to_bitmap(bitmap, x, y, glyph)\n"
    "\n"
    "Draw a single glyph to the bitmap at pixel locations x,y\n"
    "Note it is your responsibility to set up the bitmap manually\n"
    "with set_bitmap_size(w,h) before this call is made.\n"
    "\n"
    "If you want automatic layout, use set_text in combinations with\n"
    "draw_glyphs_to_bitmap.  This function is intended for people who\n"
    "want to render individual glyphs at precise locations, eg, a\n"
    "a glyph returned by load_char\n";

Py::Object
FT2Font::draw_glyph_to_bitmap(const Py::Tuple &args, const Py::Dict &kwargs)
{
    _VERBOSE("FT2Font::draw_glyph_to_bitmap");
    args.verify_length(4);

    FT2Image* im = Py::PythonClassObject<FT2Image>(args[0]).getCxxObject();

    double xd = Py::Float(args[1]);
    double yd = Py::Float(args[2]);
    long x = (long)xd;
    long y = (long)yd;
    FT_Vector sub_offset;
    sub_offset.x = 0; // int((xd - (double)x) * 64.0);
    sub_offset.y = 0; // int((yd - (double)y) * 64.0);

    Glyph* glyph = Py::PythonClassObject<Glyph>(args[3]).getCxxObject();

    long antialiased = 1;
    if (kwargs.hasKey("antialiased"))
    {
        antialiased = Py::Long(kwargs["antialiased"]);
    }

    if (glyph->glyphInd >= glyphs.size())
    {
        throw Py::ValueError("glyph num is out of range");
    }

    error = FT_Glyph_To_Bitmap(
        &glyphs[glyph->glyphInd],
        antialiased ? FT_RENDER_MODE_NORMAL : FT_RENDER_MODE_MONO,
        &sub_offset,  // additional translation
        1   //destroy image
        );
    if (error)
    {
        throw Py::RuntimeError("Could not convert glyph to bitmap");
    }

    FT_BitmapGlyph bitmap = (FT_BitmapGlyph)glyphs[glyph->glyphInd];

    im->draw_bitmap(&bitmap->bitmap, x + bitmap->left, y);
    return Py::Object();
}
PYCXX_KEYWORDS_METHOD_DECL(FT2Font, draw_glyph_to_bitmap)

char FT2Font::get_glyph_name__doc__[] =
    "get_glyph_name(index)\n"
    "\n"
    "Retrieves the ASCII name of a given glyph in a face.\n"
    ;
Py::Object
FT2Font::get_glyph_name(const Py::Tuple & args)
{
    _VERBOSE("FT2Font::get_glyph_name");
    args.verify_length(1);

    char buffer[128];
    FT_UInt glyph_number = (FT_UInt)(unsigned long long)Py::Int(args[0]);

    if (!FT_HAS_GLYPH_NAMES(face))
    {
        /* Note that this generated name must match the name that
           is generated by ttconv in ttfont_CharStrings_getname. */
        PyOS_snprintf(buffer, 128, "uni%08x", glyph_number);
    } else {
        if (FT_Get_Glyph_Name(face, glyph_number, buffer, 128))
        {
            throw Py::RuntimeError("Could not get glyph names.");
        }
     }

    return Py::String(buffer);
}
PYCXX_VARARGS_METHOD_DECL(FT2Font, get_glyph_name)

char FT2Font::get_charmap__doc__[] =
    "get_charmap()\n"
    "\n"
    "Returns a dictionary that maps the character codes of the selected charmap\n"
    "(Unicode by default) to their corresponding glyph indices.\n"
    ;
Py::Object
FT2Font::get_charmap(const Py::Tuple & args)
{
    _VERBOSE("FT2Font::get_charmap");
    args.verify_length(0);

    FT_UInt index;
    Py::Dict charmap;

    //std::cout << "asd" << face->charmaps[1]->encoding << std::endl;
    FT_ULong code = FT_Get_First_Char(face, &index);
    while (index != 0)
    {
        charmap[Py::Long((long) code)] = Py::Int((int) index);
        code = FT_Get_Next_Char(face, code, &index);
    }
    return charmap;
}
PYCXX_VARARGS_METHOD_DECL(FT2Font, get_charmap)

// ID        Platform       Encoding
// 0         Unicode        Reserved (set to 0)
// 1         Macintoch      The Script Manager code
// 2         ISO            ISO encoding
// 3         Microsoft      Microsoft encoding
// 240-255   User-defined   Reserved for all nonregistered platforms

// Code      ISO encoding scheme
// 0         7-bit ASCII
// 1         ISO 10646
// 2         ISO 8859-1

// Code      Language       Code      Language       Code
// 0         English        10        Hebrew         20        Urdu
// 1         French         11        Japanese       21        Hindi
// 2         German         12        Arabic         22        Thai
// 3         Italian        13        Finnish
// 4         Dutch          14        Greek
// 5         Swedish        15        Icelandic
// 6         Spanish        16        Maltese
// 7         Danish         17        Turkish
// 8         Portuguese     18        Yugoslavian
// 9         Norwegian      19        Chinese

// Code      Meaning        Description
// 0         Copyright notice     e.g. "Copyright Apple Computer, Inc. 1992
// 1         Font family name     e.g. "New York"
// 2         Font style           e.g. "Bold"
// 3         Font identification  e.g. "Apple Computer New York Bold Ver 1"
// 4         Full font name       e.g. "New York Bold"
// 5         Version string       e.g. "August 10, 1991, 1.08d21"
// 6         Postscript name      e.g. "Times-Bold"
// 7         Trademark
// 8         Designer             e.g. "Apple Computer"

char FT2Font::get_sfnt__doc__[] =
    "get_sfnt(name)\n"
    "\n"
    "Get all values from the SFNT names table.  Result is a dictionary whose"
    "key is the platform-ID, ISO-encoding-scheme, language-code, and"
    "description.\n"
    /*
      "The font name identifier codes are:\n"
      "\n"
      "  0    Copyright notice     e.g. Copyright Apple Computer, Inc. 1992\n"
      "  1    Font family name     e.g. New York\n"
      "  2    Font style           e.g. Bold\n"
      "  3    Font identification  e.g. Apple Computer New York Bold Ver 1\n"
      "  4    Full font name       e.g. New York Bold\n"
      "  5    Version string       e.g. August 10, 1991, 1.08d21\n"
      "  6    Postscript name      e.g. Times-Bold\n"
      "  7    Trademark            \n"
      "  8    Designer             e.g. Apple Computer\n"
      "  11   URL                  e.g. http://www.apple.com\n"
      "  13   Copyright license    \n"
    */
    ;
Py::Object
FT2Font::get_sfnt(const Py::Tuple & args)
{
    _VERBOSE("FT2Font::get_sfnt");
    args.verify_length(0);

    if (!(face->face_flags & FT_FACE_FLAG_SFNT))
    {
        throw Py::RuntimeError("No SFNT name table");
    }

    size_t count = FT_Get_Sfnt_Name_Count(face);

    Py::Dict names;
    for (size_t j = 0; j < count; j++)
    {
        FT_SfntName sfnt;
        FT_Error error = FT_Get_Sfnt_Name(face, j, &sfnt);

        if (error)
        {
            throw Py::RuntimeError("Could not get SFNT name");
        }

        Py::Tuple key(4);
        key[0] = Py::Int(sfnt.platform_id);
        key[1] = Py::Int(sfnt.encoding_id);
        key[2] = Py::Int(sfnt.language_id);
        key[3] = Py::Int(sfnt.name_id);

        names[key] = Py::asObject
            (PyBytes_FromStringAndSize(
                (const char *)sfnt.string, sfnt.string_len));
    }
    return names;
}
PYCXX_VARARGS_METHOD_DECL(FT2Font, get_sfnt)

char FT2Font::get_name_index__doc__[] =
    "get_name_index(name)\n"
    "\n"
    "Returns the glyph index of a given glyph name.\n"
    "The glyph index 0 means `undefined character code'.\n"
    ;
Py::Object
FT2Font::get_name_index(const Py::Tuple & args)
{
    _VERBOSE("FT2Font::get_name_index");
    args.verify_length(1);
    std::string glyphname = Py::String(args[0]).encode("ascii");

    return Py::Long((long)
                    FT_Get_Name_Index(face, (FT_String *) glyphname.c_str()));
}
PYCXX_VARARGS_METHOD_DECL(FT2Font, get_name_index)

char FT2Font::get_ps_font_info__doc__[] =
    "get_ps_font_info()\n"
    "\n"
    "Return the information in the PS Font Info structure.\n"
    ;
Py::Object
FT2Font::get_ps_font_info(const Py::Tuple & args)
{
    _VERBOSE("FT2Font::get_ps_font_info");
    args.verify_length(0);
    PS_FontInfoRec fontinfo;

    FT_Error error = FT_Get_PS_Font_Info(face, &fontinfo);
    if (error)
    {
        Py::RuntimeError("Could not get PS font info");
        return Py::Object();
    }

    Py::Tuple info(9);
    info[0] = Py::String(fontinfo.version ? fontinfo.version : "");
    info[1] = Py::String(fontinfo.notice ? fontinfo.notice : "");
    info[2] = Py::String(fontinfo.full_name ? fontinfo.full_name : "");
    info[3] = Py::String(fontinfo.family_name ? fontinfo.family_name : "");
    info[4] = Py::String(fontinfo.weight ? fontinfo.weight : "");
    info[5] = Py::Long(fontinfo.italic_angle);
    info[6] = Py::Int(fontinfo.is_fixed_pitch);
    info[7] = Py::Int(fontinfo.underline_position);
    info[8] = Py::Int(fontinfo.underline_thickness);
    return info;
}
PYCXX_VARARGS_METHOD_DECL(FT2Font, get_ps_font_info)

char FT2Font::get_sfnt_table__doc__[] =
    "get_sfnt_table(name)\n"
    "\n"
    "Return one of the following SFNT tables: head, maxp, OS/2, hhea, "
    "vhea, post, or pclt.\n"
    ;
Py::Object
FT2Font::get_sfnt_table(const Py::Tuple & args)
{
    _VERBOSE("FT2Font::get_sfnt_table");
    args.verify_length(1);
    std::string tagname = Py::String(args[0]).encode("ascii");

    int tag;
    const char *tags[] = {"head", "maxp", "OS/2", "hhea",
                          "vhea", "post", "pclt",  NULL
                         };

    for (tag = 0; tags[tag] != NULL; tag++)
    {
        if (strcmp(tagname.c_str(), tags[tag]) == 0)
        {
            break;
        }
    }

    void *table = FT_Get_Sfnt_Table(face, (FT_Sfnt_Tag) tag);
    if (!table)
    {
        return Py::Object();
    }

    switch (tag)
    {
    case 0:
        {
            char head_dict[] = "{s:(h,h), s:(h,h), s:l, s:l, s:i, s:i,"
                "s:(l,l), s:(l,l), s:h, s:h, s:h, s:h, s:i, s:i, s:h, s:h, s:h}";
            TT_Header *t = (TT_Header *)table;
            return Py::asObject(Py_BuildValue(head_dict,
                                              "version",
                                              FIXED_MAJOR(t->Table_Version),
                                              FIXED_MINOR(t->Table_Version),
                                              "fontRevision",
                                              FIXED_MAJOR(t->Font_Revision),
                                              FIXED_MINOR(t->Font_Revision),
                                              "checkSumAdjustment", t->CheckSum_Adjust,
                                              "magicNumber" ,       t->Magic_Number,
                                              "flags", (unsigned)t->Flags,
                                              "unitsPerEm", (unsigned)t->Units_Per_EM,
                                              "created",            t->Created[0], t->Created[1],
                                              "modified",           t->Modified[0], t->Modified[1],
                                              "xMin",               t->xMin,
                                              "yMin",               t->yMin,
                                              "xMax",               t->xMax,
                                              "yMax",               t->yMax,
                                              "macStyle", (unsigned)t->Mac_Style,
                                              "lowestRecPPEM", (unsigned)t->Lowest_Rec_PPEM,
                                              "fontDirectionHint",  t->Font_Direction,
                                              "indexToLocFormat",   t->Index_To_Loc_Format,
                                              "glyphDataFormat",    t->Glyph_Data_Format));
        }
    case 1:
        {
            char maxp_dict[] = "{s:(h,h), s:i, s:i, s:i, s:i, s:i, s:i,"
                "s:i, s:i, s:i, s:i, s:i, s:i, s:i, s:i}";
            TT_MaxProfile *t = (TT_MaxProfile *)table;
            return Py::asObject(Py_BuildValue(maxp_dict,
                                              "version",
                                              FIXED_MAJOR(t->version),
                                              FIXED_MINOR(t->version),
                                              "numGlyphs", (unsigned)t->numGlyphs,
                                              "maxPoints", (unsigned)t->maxPoints,
                                              "maxContours", (unsigned)t->maxContours,
                                              "maxComponentPoints",
                                              (unsigned)t->maxCompositePoints,
                                              "maxComponentContours",
                                              (unsigned)t->maxCompositeContours,
                                              "maxZones", (unsigned)t->maxZones,
                                              "maxTwilightPoints", (unsigned)t->maxTwilightPoints,
                                              "maxStorage", (unsigned)t->maxStorage,
                                              "maxFunctionDefs", (unsigned)t->maxFunctionDefs,
                                              "maxInstructionDefs",
                                              (unsigned)t->maxInstructionDefs,
                                              "maxStackElements", (unsigned)t->maxStackElements,
                                              "maxSizeOfInstructions",
                                              (unsigned)t->maxSizeOfInstructions,
                                              "maxComponentElements",
                                              (unsigned)t->maxComponentElements,
                                              "maxComponentDepth",
                                              (unsigned)t->maxComponentDepth));
        }
    case 2:
        {
            #if PY3K
            char os_2_dict[] = "{s:h, s:h, s:h, s:h, s:h, s:h, s:h, s:h,"
                "s:h, s:h, s:h, s:h, s:h, s:h, s:h, s:h, s:y#, s:(llll),"
                "s:y#, s:h, s:h, s:h}";
            #else
            char os_2_dict[] = "{s:h, s:h, s:h, s:h, s:h, s:h, s:h, s:h,"
                "s:h, s:h, s:h, s:h, s:h, s:h, s:h, s:h, s:s#, s:(llll),"
                "s:s#, s:h, s:h, s:h}";
            #endif
            TT_OS2 *t = (TT_OS2 *)table;
            return Py::asObject(Py_BuildValue(os_2_dict,
                                              "version", (unsigned)t->version,
                                              "xAvgCharWidth",      t->xAvgCharWidth,
                                              "usWeightClass", (unsigned)t->usWeightClass,
                                              "usWidthClass", (unsigned)t->usWidthClass,
                                              "fsType",             t->fsType,
                                              "ySubscriptXSize",    t->ySubscriptXSize,
                                              "ySubscriptYSize",    t->ySubscriptYSize,
                                              "ySubscriptXOffset",  t->ySubscriptXOffset,
                                              "ySubscriptYOffset",  t->ySubscriptYOffset,
                                              "ySuperscriptXSize",  t->ySuperscriptXSize,
                                              "ySuperscriptYSize",  t->ySuperscriptYSize,
                                              "ySuperscriptXOffset", t->ySuperscriptXOffset,
                                              "ySuperscriptYOffset", t->ySuperscriptYOffset,
                                              "yStrikeoutSize",     t->yStrikeoutSize,
                                              "yStrikeoutPosition", t->yStrikeoutPosition,
                                              "sFamilyClass",       t->sFamilyClass,
                                              "panose",             t->panose, 10,
                                              "ulCharRange",
                                              (unsigned long) t->ulUnicodeRange1,
                                              (unsigned long) t->ulUnicodeRange2,
                                              (unsigned long) t->ulUnicodeRange3,
                                              (unsigned long) t->ulUnicodeRange4,
                                              "achVendID",          t->achVendID, 4,
                                              "fsSelection", (unsigned)t->fsSelection,
                                              "fsFirstCharIndex", (unsigned)t->usFirstCharIndex,
                                              "fsLastCharIndex", (unsigned)t->usLastCharIndex));
        }
    case 3:
        {
            char hhea_dict[] = "{s:(h,h), s:h, s:h, s:h, s:i, s:h, s:h, s:h,"
                "s:h, s:h, s:h, s:h, s:i}";
            TT_HoriHeader *t = (TT_HoriHeader *)table;
            return Py::asObject(Py_BuildValue(hhea_dict,
                                              "version",
                                              FIXED_MAJOR(t->Version),
                                              FIXED_MINOR(t->Version),
                                              "ascent",             t->Ascender,
                                              "descent",            t->Descender,
                                              "lineGap",            t->Line_Gap,
                                              "advanceWidthMax", (unsigned)t->advance_Width_Max,
                                              "minLeftBearing",     t->min_Left_Side_Bearing,
                                              "minRightBearing",    t->min_Right_Side_Bearing,
                                              "xMaxExtent",         t->xMax_Extent,
                                              "caretSlopeRise",     t->caret_Slope_Rise,
                                              "caretSlopeRun",      t->caret_Slope_Run,
                                              "caretOffset",        t->caret_Offset,
                                              "metricDataFormat",   t->metric_Data_Format,
                                              "numOfLongHorMetrics",
                                              (unsigned)t->number_Of_HMetrics));
        }
    case 4:
        {
            char vhea_dict[] = "{s:(h,h), s:h, s:h, s:h, s:i, s:h, s:h, s:h,"
                "s:h, s:h, s:h, s:h, s:i}";
            TT_VertHeader *t = (TT_VertHeader *)table;
            return Py::asObject(Py_BuildValue(vhea_dict,
                                              "version",
                                              FIXED_MAJOR(t->Version),
                                              FIXED_MINOR(t->Version),
                                              "vertTypoAscender",   t->Ascender,
                                              "vertTypoDescender",  t->Descender,
                                              "vertTypoLineGap",    t->Line_Gap,
                                              "advanceHeightMax", (unsigned)t->advance_Height_Max,
                                              "minTopSideBearing",  t->min_Top_Side_Bearing,
                                              "minBottomSizeBearing", t->min_Bottom_Side_Bearing,
                                              "yMaxExtent",         t->yMax_Extent,
                                              "caretSlopeRise",     t->caret_Slope_Rise,
                                              "caretSlopeRun",      t->caret_Slope_Run,
                                              "caretOffset",        t->caret_Offset,
                                              "metricDataFormat",   t->metric_Data_Format,
                                              "numOfLongVerMetrics",
                                              (unsigned)t->number_Of_VMetrics));
        }
    case 5:
        {
            TT_Postscript *t = (TT_Postscript *)table;
            Py::Dict post;
            Py::Tuple format(2), angle(2);
            format[0] = Py::Int(FIXED_MAJOR(t->FormatType));
            format[1] = Py::Int(FIXED_MINOR(t->FormatType));
            post["format"]             = format;
            angle[0]  = Py::Int(FIXED_MAJOR(t->italicAngle));
            angle[1]  = Py::Int(FIXED_MINOR(t->italicAngle));
            post["italicAngle"]        = angle;
            post["underlinePosition"]  = Py::Int(t->underlinePosition);
            post["underlineThickness"] = Py::Int(t->underlineThickness);
            post["isFixedPitch"]       = Py::Long((long) t->isFixedPitch);
            post["minMemType42"]       = Py::Long((long) t->minMemType42);
            post["maxMemType42"]       = Py::Long((long) t->maxMemType42);
            post["minMemType1"]        = Py::Long((long) t->minMemType1);
            post["maxMemType1"]        = Py::Long((long) t->maxMemType1);
            return post;
        }
    case 6:
        {
            TT_PCLT *t = (TT_PCLT *)table;
            Py::Dict pclt;
            Py::Tuple version(2);
            version[0] = Py::Int(FIXED_MAJOR(t->Version));
            version[1] = Py::Int(FIXED_MINOR(t->Version));
            pclt["version"]            = version;
            pclt["fontNumber"]         = Py::Long((long) t->FontNumber);
            pclt["pitch"]              = Py::Int((short) t->Pitch);
            pclt["xHeight"]            = Py::Int((short) t->xHeight);
            pclt["style"]              = Py::Int((short) t->Style);
            pclt["typeFamily"]         = Py::Int((short) t->TypeFamily);
            pclt["capHeight"]          = Py::Int((short) t->CapHeight);
            pclt["symbolSet"]          = Py::Int((short) t->SymbolSet);
            #if PY3K
            pclt["typeFace"]           = Py::String((char *) t->TypeFace, 16, "latin-1");
            pclt["characterComplement"] = Py::Bytes((char *) t->CharacterComplement, 8);
            #else
            pclt["typeFace"]           = Py::String((char *) t->TypeFace, 16);
            pclt["characterComplement"] = Py::String((char *) t->CharacterComplement, 8);
            #endif
            // pclt["filename"]           = Py::String((char *) t->FileName, 6);
            pclt["strokeWeight"]       = Py::Int((int) t->StrokeWeight);
            pclt["widthType"]          = Py::Int((int) t->WidthType);
            pclt["serifStyle"]         = Py::Int((int) t->SerifStyle);
            return pclt;
        }
    default:
        return Py::Object();
    }
}
PYCXX_VARARGS_METHOD_DECL(FT2Font, get_sfnt_table)

char FT2Font::get_image__doc__ [] =
    "get_image()\n"
    "\n"
    "Returns the underlying image buffer for this font object.\n";
Py::Object
FT2Font::get_image(const Py::Tuple &args)
{
    args.verify_length(0);
    if (!image.isNone())
    {
        return image;
    }
    throw Py::RuntimeError("You must call .set_text() before .get_image()");
}
PYCXX_VARARGS_METHOD_DECL(FT2Font, get_image)

char FT2Font::attach_file__doc__ [] =
    "attach_file(filename)\n"
    "\n"
    "Attach a file with extra information on the font\n"
    "(in practice, an AFM file with the metrics of a Type 1 font).\n"
    "Throws an exception if unsuccessful.\n";
Py::Object
FT2Font::attach_file(const Py::Tuple &args)
{
    FT_Open_Args open_args;

    args.verify_length(1);

    std::string filename = Py::String(args[0]).encode("utf-8");

    if (make_open_args(args[0].ptr(), &open_args))
    {
<<<<<<< HEAD
        std::ostringstream s;
        s << "Could not attach file " << filename << std::endl;
        throw Py::RuntimeError(s.str());
=======
        /* make_open_args sets the Python exception for us. */
        throw Py::Exception();
>>>>>>> d5f98765
    }

    FT_Error error = FT_Attach_Stream(face, &open_args);

    if (error)
    {
        std::ostringstream s;
        s << "Could not attach file " << filename
        << " (freetype error code " << error << ")" << std::endl;
        throw Py::RuntimeError(s.str());
    }
    return Py::Object();
}
PYCXX_VARARGS_METHOD_DECL(FT2Font, attach_file)


typedef struct
{
    PyObject *py_file;
    FILE *fp;
    int close_file;
} py_file_def;


static unsigned long read_from_file_callback(
    FT_Stream stream, unsigned long offset, unsigned char *buffer,
    unsigned long count) {

    py_file_def *def = (py_file_def *)stream->descriptor.pointer;

    if (fseek(def->fp, offset, SEEK_SET) == -1) {
        return 0;
    }

    if (count > 0) {
        return fread(buffer, 1, count, def->fp);
    }

    return 0;
}


static void close_file_callback(FT_Stream stream)
{
    py_file_def *def = (py_file_def *)stream->descriptor.pointer;

    npy_PyFile_DupClose(def->py_file, def->fp);

    if (def->close_file) {
        npy_PyFile_CloseFile(def->py_file);
    }

    Py_DECREF(def->py_file);
}


int
FT2Font::make_open_args(PyObject *py_file_arg, FT_Open_Args *open_args)
{
    PyObject *py_file = NULL;
    int close_file = 0;
    FILE *fp;
    PyObject *data = NULL;
    char *data_ptr;
    Py_ssize_t data_len;
    py_file_def *stream_info = NULL;
    long file_size;
    FT_Byte *new_memory;

    int result = -1;

    memset((void *)open_args, 0, sizeof(FT_Open_Args));

    if (PyBytes_Check(py_file_arg) || PyUnicode_Check(py_file_arg)) {
        if ((py_file = npy_PyFile_OpenFile(py_file_arg, (char *)"rb")) == NULL) {
            goto exit;
        }
        close_file = 1;
    } else {
        Py_INCREF(py_file_arg);
        py_file = py_file_arg;
    }

    if ((fp = npy_PyFile_Dup(py_file, (char *)"rb"))) {
        stream_info = (py_file_def *)PyMem_Malloc(sizeof(py_file_def));
        if (stream_info == NULL) {
            goto exit;
        }
        memset(stream_info, 0, sizeof(py_file_def));

        Py_INCREF(py_file);
        stream_info->py_file = py_file;
        stream_info->close_file = close_file;
        stream_info->fp = fp;
        fseek(fp, 0, SEEK_END);
        file_size = ftell(fp);
        fseek(fp, 0, SEEK_SET);

        stream.base = NULL;
        stream.size = (unsigned long)file_size;
        stream.pos = 0;
        stream.descriptor.pointer = stream_info;
        stream.read = &read_from_file_callback;
        stream.close = &close_file_callback;

        open_args->flags = FT_OPEN_STREAM;
        open_args->stream = &stream;
    } else {
        if (PyObject_HasAttrString(py_file_arg, "read") &&
            (data = PyObject_CallMethod(py_file_arg, "read", ""))) {
            if (PyBytes_AsStringAndSize(data, &data_ptr, &data_len)) {
                goto exit;
            }

            if (mem) {
                free(mem);
            }
            mem = (FT_Byte *)PyMem_Malloc(mem_size + data_len);
            if (mem == NULL) {
                goto exit;
            }
            new_memory = mem + mem_size;
            mem_size += data_len;

            memcpy(new_memory, data_ptr, data_len);
            open_args->flags = FT_OPEN_MEMORY;
            open_args->memory_base = new_memory;
            open_args->memory_size = data_len;
            open_args->stream = NULL;
        } else {
            PyErr_SetString(
                PyExc_TypeError,
                "First argument must be a path or file object reading bytes");
            goto exit;
        }
    }

    result = 0;

 exit:

    Py_XDECREF(py_file);
    Py_XDECREF(data);

    return result;
}

void
FT2Image::init_type(void)
{
    _VERBOSE("FT2Image::init_type");
    behaviors().name("FT2Image");
    behaviors().doc("FT2Image");

    PYCXX_ADD_VARARGS_METHOD(write_bitmap, py_write_bitmap,
                             FT2Image::write_bitmap__doc__);
    PYCXX_ADD_VARARGS_METHOD(draw_rect, py_draw_rect,
                             FT2Image::draw_rect__doc__);
    PYCXX_ADD_VARARGS_METHOD(draw_rect_filled, py_draw_rect_filled,
                             FT2Image::draw_rect_filled__doc__);
    PYCXX_ADD_VARARGS_METHOD(as_array, py_as_array,
                             FT2Image::as_array__doc__);
    PYCXX_ADD_VARARGS_METHOD(as_str, py_as_str,
                             FT2Image::as_str__doc__);
    PYCXX_ADD_VARARGS_METHOD(as_rgb_str, py_as_rgb_str,
                             FT2Image::as_rgb_str__doc__);
    PYCXX_ADD_VARARGS_METHOD(as_rgba_str, py_as_rgba_str,
                             FT2Image::as_rgba_str__doc__);
    PYCXX_ADD_VARARGS_METHOD(get_width, py_get_width,
                             "Returns the width of the image");
    PYCXX_ADD_VARARGS_METHOD(get_height, py_get_height,
                             "Returns the height of the image");

    behaviors().readyType();
}

void
Glyph::init_type()
{
    _VERBOSE("Glyph::init_type");
    behaviors().name("Glyph");
    behaviors().doc("Glyph");
    behaviors().supportGetattro();
    behaviors().supportSetattro();
    behaviors().readyType();
}

void
FT2Font::init_type()
{
    _VERBOSE("FT2Font::init_type");
    behaviors().name("FT2Font");
    behaviors().doc("FT2Font");
    behaviors().supportGetattro();
    behaviors().supportSetattro();

    PYCXX_ADD_VARARGS_METHOD(clear, clear,
                             FT2Font::clear__doc__);
    PYCXX_ADD_KEYWORDS_METHOD(draw_glyph_to_bitmap, draw_glyph_to_bitmap,
                             FT2Font::draw_glyph_to_bitmap__doc__);
    PYCXX_ADD_KEYWORDS_METHOD(draw_glyphs_to_bitmap, draw_glyphs_to_bitmap,
                             FT2Font::draw_glyphs_to_bitmap__doc__);
    PYCXX_ADD_KEYWORDS_METHOD(get_xys, get_xys,
                             FT2Font::get_xys__doc__);

    PYCXX_ADD_VARARGS_METHOD(get_num_glyphs, get_num_glyphs,
                             FT2Font::get_num_glyphs__doc__);
    PYCXX_ADD_KEYWORDS_METHOD(load_char, load_char,
                              FT2Font::load_char__doc__);
    PYCXX_ADD_KEYWORDS_METHOD(load_glyph, load_glyph,
                              FT2Font::load_glyph__doc__);
    PYCXX_ADD_KEYWORDS_METHOD(set_text, set_text,
                              FT2Font::set_text__doc__);
    PYCXX_ADD_VARARGS_METHOD(set_size, set_size,
                             FT2Font::set_size__doc__);
    PYCXX_ADD_VARARGS_METHOD(set_charmap, set_charmap,
                             FT2Font::set_charmap__doc__);
    PYCXX_ADD_VARARGS_METHOD(select_charmap, select_charmap,
                             FT2Font::select_charmap__doc__);

    PYCXX_ADD_VARARGS_METHOD(get_width_height, get_width_height,
                             FT2Font::get_width_height__doc__);
    PYCXX_ADD_VARARGS_METHOD(get_descent, get_descent,
                             FT2Font::get_descent__doc__);
    PYCXX_ADD_VARARGS_METHOD(get_glyph_name, get_glyph_name,
                             FT2Font::get_glyph_name__doc__);
    PYCXX_ADD_VARARGS_METHOD(get_charmap, get_charmap,
                             FT2Font::get_charmap__doc__);
    PYCXX_ADD_VARARGS_METHOD(get_kerning, get_kerning,
                             FT2Font::get_kerning__doc__);
    PYCXX_ADD_VARARGS_METHOD(get_sfnt, get_sfnt,
                             FT2Font::get_sfnt__doc__);
    PYCXX_ADD_VARARGS_METHOD(get_name_index, get_name_index,
                             FT2Font::get_name_index__doc__);
    PYCXX_ADD_VARARGS_METHOD(get_ps_font_info, get_ps_font_info,
                             FT2Font::get_ps_font_info__doc__);
    PYCXX_ADD_VARARGS_METHOD(get_sfnt_table, get_sfnt_table,
                             FT2Font::get_sfnt_table__doc__);
    PYCXX_ADD_VARARGS_METHOD(get_image, get_image,
                             FT2Font::get_image__doc__);
    PYCXX_ADD_VARARGS_METHOD(attach_file, attach_file,
                             FT2Font::attach_file__doc__);
    PYCXX_ADD_NOARGS_METHOD(get_path, get_path,
                            FT2Font::get_path__doc__);

    behaviors().readyType();
}

//todo add module docs strings

char ft2font__doc__[] =
    "ft2font\n"
    "\n"
    "Methods:\n"
    "  FT2Font(ttffile)\n"
    "Face Constants\n"
    "  SCALABLE               scalable\n"
    "  FIXED_SIZES            \n"
    "  FIXED_WIDTH            \n"
    "  SFNT                   \n"
    "  HORIZONTAL             \n"
    "  VERTICAL               \n"
    "  KERNING                \n"
    "  FAST_GLYPHS            \n"
    "  MULTIPLE_MASTERS       \n"
    "  GLYPH_NAMES            \n"
    "  EXTERNAL_STREAM        \n"
    "Style Constants\n"
    "  ITALIC                 \n"
    "  BOLD                   \n"
    ;

/* Function of no arguments returning new FT2Font object */
char ft2font_new__doc__[] =
    "FT2Font(ttffile)\n"
    "\n"
    "Create a new FT2Font object\n"
    "The following global font attributes are defined:\n"
    "  num_faces              number of faces in file\n"
    "  face_flags             face flags  (int type); see the ft2font constants\n"
    "  style_flags            style flags  (int type); see the ft2font constants\n"
    "  num_glyphs             number of glyphs in the face\n"
    "  family_name            face family name\n"
    "  style_name             face syle name\n"
    "  num_fixed_sizes        number of bitmap in the face\n"
    "  scalable               face is scalable\n"
    "\n"
    "The following are available, if scalable is true:\n"
    "  bbox                   face global bounding box (xmin, ymin, xmax, ymax)\n"
    "  units_per_EM           number of font units covered by the EM\n"
    "  ascender               ascender in 26.6 units\n"
    "  descender              descender in 26.6 units\n"
    "  height                 height in 26.6 units; used to compute a default\n"
    "                         line spacing (baseline-to-baseline distance)\n"
    "  max_advance_width      maximum horizontal cursor advance for all glyphs\n"
    "  max_advance_height     same for vertical layout\n"
    "  underline_position     vertical position of the underline bar\n"
    "  underline_thickness    vertical thickness of the underline\n"
    "  postscript_name        PostScript name of the font\n"
    ;

ft2font_module::ft2font_module()
    : Py::ExtensionModule<ft2font_module>("ft2font")
{
    FT2Image::init_type();
    Glyph::init_type();
    FT2Font::init_type();

    initialize("The ft2font module");

    Py::Dict d(moduleDictionary());
    Py::Object ft2font_type(FT2Font::type());
    d["FT2Font"] = ft2font_type;
    Py::Object ft2image_type(FT2Image::type());
    d["FT2Image"] = ft2image_type;
}

ft2font_module::~ft2font_module()
{
    FT_Done_FreeType(_ft2Library);
}

PyMODINIT_FUNC
#if PY3K
PyInit_ft2font(void)
#else
initft2font(void)
#endif
{
    static ft2font_module* ft2font = new ft2font_module;
    Py::Dict d = ft2font->moduleDictionary();
    d["SCALABLE"]         = Py::Int(FT_FACE_FLAG_SCALABLE);
    d["FIXED_SIZES"]      = Py::Int(FT_FACE_FLAG_FIXED_SIZES);
    d["FIXED_WIDTH"]      = Py::Int(FT_FACE_FLAG_FIXED_WIDTH);
    d["SFNT"]             = Py::Int(FT_FACE_FLAG_SFNT);
    d["HORIZONTAL"]       = Py::Int(FT_FACE_FLAG_HORIZONTAL);
    d["VERTICAL"]         = Py::Int(FT_FACE_FLAG_SCALABLE);
    d["KERNING"]          = Py::Int(FT_FACE_FLAG_KERNING);
    d["FAST_GLYPHS"]      = Py::Int(FT_FACE_FLAG_FAST_GLYPHS);
    d["MULTIPLE_MASTERS"] = Py::Int(FT_FACE_FLAG_MULTIPLE_MASTERS);
    d["GLYPH_NAMES"]      = Py::Int(FT_FACE_FLAG_GLYPH_NAMES);
    d["EXTERNAL_STREAM"]  = Py::Int(FT_FACE_FLAG_EXTERNAL_STREAM);
    d["ITALIC"]           = Py::Int(FT_STYLE_FLAG_ITALIC);
    d["BOLD"]             = Py::Int(FT_STYLE_FLAG_BOLD);
    d["KERNING_DEFAULT"]  = Py::Int(FT_KERNING_DEFAULT);
    d["KERNING_UNFITTED"]  = Py::Int(FT_KERNING_UNFITTED);
    d["KERNING_UNSCALED"]  = Py::Int(FT_KERNING_UNSCALED);

    d["LOAD_DEFAULT"]          = Py::Long(FT_LOAD_DEFAULT);
    d["LOAD_NO_SCALE"]         = Py::Long(FT_LOAD_NO_SCALE);
    d["LOAD_NO_HINTING"]       = Py::Long(FT_LOAD_NO_HINTING);
    d["LOAD_RENDER"]           = Py::Long(FT_LOAD_RENDER);
    d["LOAD_NO_BITMAP"]        = Py::Long(FT_LOAD_NO_BITMAP);
    d["LOAD_VERTICAL_LAYOUT"]  = Py::Long(FT_LOAD_VERTICAL_LAYOUT);
    d["LOAD_FORCE_AUTOHINT"]   = Py::Long(FT_LOAD_FORCE_AUTOHINT);
    d["LOAD_CROP_BITMAP"]      = Py::Long(FT_LOAD_CROP_BITMAP);
    d["LOAD_PEDANTIC"]         = Py::Long(FT_LOAD_PEDANTIC);
    d["LOAD_IGNORE_GLOBAL_ADVANCE_WIDTH"] =
        Py::Long(FT_LOAD_IGNORE_GLOBAL_ADVANCE_WIDTH);
    d["LOAD_NO_RECURSE"]       = Py::Long(FT_LOAD_NO_RECURSE);
    d["LOAD_IGNORE_TRANSFORM"] = Py::Long(FT_LOAD_IGNORE_TRANSFORM);
    d["LOAD_MONOCHROME"]       = Py::Long(FT_LOAD_MONOCHROME);
    d["LOAD_LINEAR_DESIGN"]    = Py::Long(FT_LOAD_LINEAR_DESIGN);
    // These need casting because large-valued numeric literals could
    // be either longs or unsigned longs:
    d["LOAD_NO_AUTOHINT"]      = Py::Long((unsigned long)FT_LOAD_NO_AUTOHINT);
    d["LOAD_TARGET_NORMAL"]    = Py::Long((unsigned long)FT_LOAD_TARGET_NORMAL);
    d["LOAD_TARGET_LIGHT"]     = Py::Long((unsigned long)FT_LOAD_TARGET_LIGHT);
    d["LOAD_TARGET_MONO"]      = Py::Long((unsigned long)FT_LOAD_TARGET_MONO);
    d["LOAD_TARGET_LCD"]       = Py::Long((unsigned long)FT_LOAD_TARGET_LCD);
    d["LOAD_TARGET_LCD_V"]     = Py::Long((unsigned long)FT_LOAD_TARGET_LCD_V);

    //initialize library
    int error = FT_Init_FreeType(&_ft2Library);

    if (error)
    {
        throw Py::RuntimeError("Could not find initialize the freetype2 library");
    }

    {
        FT_Int major, minor, patch;
        char version_string[64];

        FT_Library_Version(_ft2Library, &major, &minor, &patch);
        sprintf(version_string, "%d.%d.%d", major, minor, patch);

        d["__freetype_version__"] = Py::String(version_string);
    }

    import_array();

    #if PY3K
    return ft2font->module().ptr();
    #endif
}<|MERGE_RESOLUTION|>--- conflicted
+++ resolved
@@ -187,15 +187,9 @@
     if ((py_file = npy_PyFile_OpenFile(args[0].ptr(), (char *)"wb")) == NULL) {
         throw Py::Exception();
     }
-<<<<<<< HEAD
 
     fh = npy_PyFile_Dup(py_file, (char *)"wb");
 
-=======
-
-    fh = npy_PyFile_Dup(py_file, (char *)"wb");
-
->>>>>>> d5f98765
     write_bitmap(fh);
 
     npy_PyFile_DupClose(py_file, fh);
@@ -856,13 +850,9 @@
 {
     FT_Open_Args open_args;
 
-<<<<<<< HEAD
-    std::string facefile = Py::String(args[0]).encode("utf-8");
-=======
     /* This string is only used for error messages, so encode it in something
      * that we'll always be able to print. */
     std::string facefile = Py::String(args[0]).encode("unicode_escape");
->>>>>>> d5f98765
 
     args.verify_length(1);
 
@@ -873,14 +863,8 @@
     mem_size = 0;
 
     if (make_open_args(args[0].ptr(), &open_args)) {
-<<<<<<< HEAD
-        std::ostringstream s;
-        s << "Could not load facefile " << facefile << "; Unknown_File_Format" << std::endl;
-        throw Py::RuntimeError(s.str());
-=======
         /* make_open_args sets the Python exception for us. */
         throw Py::Exception();
->>>>>>> d5f98765
     }
 
     int error = FT_Open_Face(_ft2Library, &open_args, 0, &face);
@@ -2109,14 +2093,8 @@
 
     if (make_open_args(args[0].ptr(), &open_args))
     {
-<<<<<<< HEAD
-        std::ostringstream s;
-        s << "Could not attach file " << filename << std::endl;
-        throw Py::RuntimeError(s.str());
-=======
         /* make_open_args sets the Python exception for us. */
         throw Py::Exception();
->>>>>>> d5f98765
     }
 
     FT_Error error = FT_Attach_Stream(face, &open_args);
