"""
matplotlib includes a framework for arbitrary geometric
transformations that is used determine the final position of all
elements drawn on the canvas.

Transforms are composed into trees of :class:`TransformNode` objects
whose actual value depends on their children.  When the contents of
children change, their parents are automatically invalidated.  The
next time an invalidated transform is accessed, it is recomputed to
reflect those changes.  This invalidation/caching approach prevents
unnecessary recomputations of transforms, and contributes to better
interactive performance.

For example, here is a graph of the transform tree used to plot data
to the graph:

.. image:: ../_static/transforms.png

The framework can be used for both affine and non-affine
transformations.  However, for speed, we want use the backend
renderers to perform affine transformations whenever possible.
Therefore, it is possible to perform just the affine or non-affine
part of a transformation on a set of data.  The affine is always
assumed to occur after the non-affine.  For any transform::

  full transform == non-affine part + affine part

The backends are not expected to handle non-affine transformations
themselves.
"""

from __future__ import (absolute_import, division, print_function,
                        unicode_literals)

import six

import numpy as np
from numpy import ma
from matplotlib._path import (affine_transform, count_bboxes_overlapping_bbox,
    update_path_extents)
from numpy.linalg import inv

from weakref import WeakValueDictionary
import warnings
try:
    set
except NameError:
    from sets import Set as set

from .path import Path

DEBUG = False

MaskedArray = ma.MaskedArray


class TransformNode(object):
    """
    :class:`TransformNode` is the base class for anything that
    participates in the transform tree and needs to invalidate its
    parents or be invalidated.  This includes classes that are not
    really transforms, such as bounding boxes, since some transforms
    depend on bounding boxes to compute their values.
    """
    _gid = 0

    # Invalidation may affect only the affine part.  If the
    # invalidation was "affine-only", the _invalid member is set to
    # INVALID_AFFINE_ONLY
    INVALID_NON_AFFINE = 1
    INVALID_AFFINE = 2
    INVALID = INVALID_NON_AFFINE | INVALID_AFFINE

    # Some metadata about the transform, used to determine whether an
    # invalidation is affine-only
    is_affine = False
    is_bbox = False

    pass_through = False
    """
    If pass_through is True, all ancestors will always be
    invalidated, even if 'self' is already invalid.
    """

    def __init__(self, shorthand_name=None):
        """
        Creates a new :class:`TransformNode`.

        **shorthand_name** - a string representing the "name" of this
                             transform. The name carries no significance
                             other than to improve the readability of
                             ``str(transform)`` when DEBUG=True.
        """
        # Parents are stored in a WeakValueDictionary, so that if the
        # parents are deleted, references from the children won't keep
        # them alive.
        self._parents = WeakValueDictionary()

        # TransformNodes start out as invalid until their values are
        # computed for the first time.
        self._invalid = 1
        self._shorthand_name = shorthand_name or ''

    if DEBUG:
        def __str__(self):
            # either just return the name of this TransformNode, or it's repr
            return self._shorthand_name or repr(self)

    def __getstate__(self):
        d = self.__dict__.copy()
        # turn the weakkey dictionary into a normal dictionary
        d['_parents'] = dict(six.iteritems(self._parents))
        return d

    def __setstate__(self, data_dict):
        self.__dict__ = data_dict
        # turn the normal dictionary back into a WeakValueDictionary
        self._parents = WeakValueDictionary(self._parents)

    def __copy__(self, *args):
        raise NotImplementedError(
            "TransformNode instances can not be copied. " +
            "Consider using frozen() instead.")
    __deepcopy__ = __copy__

    def invalidate(self):
        """
        Invalidate this :class:`TransformNode` and triggers an
        invalidation of its ancestors.  Should be called any
        time the transform changes.
        """
        value = self.INVALID
        if self.is_affine:
            value = self.INVALID_AFFINE
        return self._invalidate_internal(value, invalidating_node=self)

    def _invalidate_internal(self, value, invalidating_node):
        """
        Called by :meth:`invalidate` and subsequently ascends the transform
        stack calling each TransformNode's _invalidate_internal method.
        """
        # determine if this call will be an extension to the invalidation
        # status. If not, then a shortcut means that we needn't invoke an
        # invalidation up the transform stack as it will already have been
        # invalidated.

        # N.B This makes the invalidation sticky, once a transform has been
        # invalidated as NON_AFFINE, then it will always be invalidated as
        # NON_AFFINE even when triggered with a AFFINE_ONLY invalidation.
        # In most cases this is not a problem (i.e. for interactive panning and
        # zooming) and the only side effect will be on performance.
        status_changed = self._invalid < value

        if self.pass_through or status_changed:
            self._invalid = value

            for parent in list(six.itervalues(self._parents)):
                parent._invalidate_internal(value=value,
                                            invalidating_node=self)

    def set_children(self, *children):
        """
        Set the children of the transform, to let the invalidation
        system know which transforms can invalidate this transform.
        Should be called from the constructor of any transforms that
        depend on other transforms.
        """
        for child in children:
            child._parents[id(self)] = self

    if DEBUG:
        _set_children = set_children

        def set_children(self, *children):
            self._set_children(*children)
            self._children = children
        set_children.__doc__ = _set_children.__doc__

    def frozen(self):
        """
        Returns a frozen copy of this transform node.  The frozen copy
        will not update when its children change.  Useful for storing
        a previously known state of a transform where
        ``copy.deepcopy()`` might normally be used.
        """
        return self

    if DEBUG:
        def write_graphviz(self, fobj, highlight=[]):
            """
            For debugging purposes.

            Writes the transform tree rooted at 'self' to a graphviz "dot"
            format file.  This file can be run through the "dot" utility
            to produce a graph of the transform tree.

            Affine transforms are marked in blue.  Bounding boxes are
            marked in yellow.

            *fobj*: A Python file-like object

            Once the "dot" file has been created, it can be turned into a
            png easily with::

                $> dot -Tpng -o $OUTPUT_FILE $DOT_FILE

            """
            seen = set()

            def recurse(root):
                if root in seen:
                    return
                seen.add(root)
                props = {}
                label = root.__class__.__name__
                if root._invalid:
                    label = '[%s]' % label
                if root in highlight:
                    props['style'] = 'bold'
                props['shape'] = 'box'
                props['label'] = '"%s"' % label
                props = ' '.join(['%s=%s' % (key, val)
                                  for key, val
                                  in six.iteritems(props)])

                fobj.write('%s [%s];\n' %
                           (hash(root), props))

                if hasattr(root, '_children'):
                    for child in root._children:
                        name = '?'
                        for key, val in six.iteritems(root.__dict__):
                            if val is child:
                                name = key
                                break
                        fobj.write('"%s" -> "%s" [label="%s", fontsize=10];\n'
                                    % (hash(root),
                                    hash(child),
                                    name))
                        recurse(child)

            fobj.write("digraph G {\n")
            recurse(self)
            fobj.write("}\n")


class BboxBase(TransformNode):
    """
    This is the base class of all bounding boxes, and provides
    read-only access to its data.  A mutable bounding box is provided
    by the :class:`Bbox` class.

    The canonical representation is as two points, with no
    restrictions on their ordering.  Convenience properties are
    provided to get the left, bottom, right and top edges and width
    and height, but these are not stored explicitly.
    """
    is_bbox = True
    is_affine = True

    #* Redundant: Removed for performance
    #
    # def __init__(self):
    #     TransformNode.__init__(self)

    if DEBUG:
        def _check(points):
            if ma.isMaskedArray(points):
                warnings.warn("Bbox bounds are a masked array.")
            points = np.asarray(points)
            if (points[1, 0] - points[0, 0] == 0 or
                points[1, 1] - points[0, 1] == 0):
                warnings.warn("Singular Bbox.")
        _check = staticmethod(_check)

    def frozen(self):
        return Bbox(self.get_points().copy())
    frozen.__doc__ = TransformNode.__doc__

    def __array__(self, *args, **kwargs):
        return self.get_points()

    def is_unit(self):
        """
        Returns True if the :class:`Bbox` is the unit bounding box
        from (0, 0) to (1, 1).
        """
        return list(self.get_points().flatten()) == [0., 0., 1., 1.]

    def _get_x0(self):
        return self.get_points()[0, 0]
    x0 = property(_get_x0, None, None, """
         (property) :attr:`x0` is the first of the pair of *x* coordinates that
         define the bounding box.  :attr:`x0` is not guaranteed to be
         less than :attr:`x1`.  If you require that, use :attr:`xmin`.""")

    def _get_y0(self):
        return self.get_points()[0, 1]
    y0 = property(_get_y0, None, None, """
         (property) :attr:`y0` is the first of the pair of *y* coordinates that
         define the bounding box.  :attr:`y0` is not guaranteed to be
         less than :attr:`y1`.  If you require that, use :attr:`ymin`.""")

    def _get_x1(self):
        return self.get_points()[1, 0]
    x1 = property(_get_x1, None, None, """
         (property) :attr:`x1` is the second of the pair of *x* coordinates
         that define the bounding box.  :attr:`x1` is not guaranteed to be
         greater than :attr:`x0`.  If you require that, use :attr:`xmax`.""")

    def _get_y1(self):
        return self.get_points()[1, 1]
    y1 = property(_get_y1, None, None, """
         (property) :attr:`y1` is the second of the pair of *y* coordinates
         that define the bounding box.  :attr:`y1` is not guaranteed to be
         greater than :attr:`y0`.  If you require that, use :attr:`ymax`.""")

    def _get_p0(self):
        return self.get_points()[0]
    p0 = property(_get_p0, None, None, """
         (property) :attr:`p0` is the first pair of (*x*, *y*) coordinates
         that define the bounding box.  It is not guaranteed to be the
         bottom-left corner.  For that, use :attr:`min`.""")

    def _get_p1(self):
        return self.get_points()[1]
    p1 = property(_get_p1, None, None, """
         (property) :attr:`p1` is the second pair of (*x*, *y*) coordinates
         that define the bounding box.  It is not guaranteed to be the
         top-right corner.  For that, use :attr:`max`.""")

    def _get_xmin(self):
        return min(self.get_points()[:, 0])
    xmin = property(_get_xmin, None, None, """
        (property) :attr:`xmin` is the left edge of the bounding box.""")

    def _get_ymin(self):
        return min(self.get_points()[:, 1])
    ymin = property(_get_ymin, None, None, """
        (property) :attr:`ymin` is the bottom edge of the bounding box.""")

    def _get_xmax(self):
        return max(self.get_points()[:, 0])
    xmax = property(_get_xmax, None, None, """
        (property) :attr:`xmax` is the right edge of the bounding box.""")

    def _get_ymax(self):
        return max(self.get_points()[:, 1])
    ymax = property(_get_ymax, None, None, """
        (property) :attr:`ymax` is the top edge of the bounding box.""")

    def _get_min(self):
        return [min(self.get_points()[:, 0]),
                min(self.get_points()[:, 1])]
    min = property(_get_min, None, None, """
        (property) :attr:`min` is the bottom-left corner of the bounding
        box.""")

    def _get_max(self):
        return [max(self.get_points()[:, 0]),
                max(self.get_points()[:, 1])]
    max = property(_get_max, None, None, """
        (property) :attr:`max` is the top-right corner of the bounding box.""")

    def _get_intervalx(self):
        return self.get_points()[:, 0]
    intervalx = property(_get_intervalx, None, None, """
        (property) :attr:`intervalx` is the pair of *x* coordinates that define
        the bounding box. It is not guaranteed to be sorted from left to
        right.""")

    def _get_intervaly(self):
        return self.get_points()[:, 1]
    intervaly = property(_get_intervaly, None, None, """
        (property) :attr:`intervaly` is the pair of *y* coordinates that define
        the bounding box.  It is not guaranteed to be sorted from bottom to
        top.""")

    def _get_width(self):
        points = self.get_points()
        return points[1, 0] - points[0, 0]
    width = property(_get_width, None, None, """
        (property) The width of the bounding box.  It may be negative if
        :attr:`x1` < :attr:`x0`.""")

    def _get_height(self):
        points = self.get_points()
        return points[1, 1] - points[0, 1]
    height = property(_get_height, None, None, """
        (property) The height of the bounding box.  It may be negative if
        :attr:`y1` < :attr:`y0`.""")

    def _get_size(self):
        points = self.get_points()
        return points[1] - points[0]
    size = property(_get_size, None, None, """
        (property) The width and height of the bounding box.  May be negative,
        in the same way as :attr:`width` and :attr:`height`.""")

    def _get_bounds(self):
        x0, y0, x1, y1 = self.get_points().flatten()
        return (x0, y0, x1 - x0, y1 - y0)
    bounds = property(_get_bounds, None, None, """
        (property) Returns (:attr:`x0`, :attr:`y0`, :attr:`width`,
        :attr:`height`).""")

    def _get_extents(self):
        return self.get_points().flatten().copy()
    extents = property(_get_extents, None, None, """
        (property) Returns (:attr:`x0`, :attr:`y0`, :attr:`x1`,
        :attr:`y1`).""")

    def get_points(self):
        return NotImplementedError()

    def containsx(self, x):
        """
        Returns True if *x* is between or equal to :attr:`x0` and
        :attr:`x1`.
        """
        x0, x1 = self.intervalx
        return ((x0 < x1
                 and (x >= x0 and x <= x1))
                or (x >= x1 and x <= x0))

    def containsy(self, y):
        """
        Returns True if *y* is between or equal to :attr:`y0` and
        :attr:`y1`.
        """
        y0, y1 = self.intervaly
        return ((y0 < y1
                 and (y >= y0 and y <= y1))
                or (y >= y1 and y <= y0))

    def contains(self, x, y):
        """
        Returns *True* if (*x*, *y*) is a coordinate inside the
        bounding box or on its edge.
        """
        return self.containsx(x) and self.containsy(y)

    def overlaps(self, other):
        """
        Returns True if this bounding box overlaps with the given
        bounding box *other*.
        """
        ax1, ay1, ax2, ay2 = self._get_extents()
        bx1, by1, bx2, by2 = other._get_extents()

        if ax2 < ax1:
            ax2, ax1 = ax1, ax2
        if ay2 < ay1:
            ay2, ay1 = ay1, ay2
        if bx2 < bx1:
            bx2, bx1 = bx1, bx2
        if by2 < by1:
            by2, by1 = by1, by2

        return not ((bx2 < ax1) or
                    (by2 < ay1) or
                    (bx1 > ax2) or
                    (by1 > ay2))

    def fully_containsx(self, x):
        """
        Returns True if *x* is between but not equal to :attr:`x0` and
        :attr:`x1`.
        """
        x0, x1 = self.intervalx
        return ((x0 < x1
                 and (x > x0 and x < x1))
                or (x > x1 and x < x0))

    def fully_containsy(self, y):
        """
        Returns True if *y* is between but not equal to :attr:`y0` and
        :attr:`y1`.
        """
        y0, y1 = self.intervaly
        return ((y0 < y1
                 and (y > y0 and y < y1))
                or (y > y1 and y < y0))

    def fully_contains(self, x, y):
        """
        Returns True if (*x*, *y*) is a coordinate inside the bounding
        box, but not on its edge.
        """
        return self.fully_containsx(x) \
            and self.fully_containsy(y)

    def fully_overlaps(self, other):
        """
        Returns True if this bounding box overlaps with the given
        bounding box *other*, but not on its edge alone.
        """
        ax1, ay1, ax2, ay2 = self._get_extents()
        bx1, by1, bx2, by2 = other._get_extents()

        if ax2 < ax1:
            ax2, ax1 = ax1, ax2
        if ay2 < ay1:
            ay2, ay1 = ay1, ay2
        if bx2 < bx1:
            bx2, bx1 = bx1, bx2
        if by2 < by1:
            by2, by1 = by1, by2

        return not ((bx2 <= ax1) or
                    (by2 <= ay1) or
                    (bx1 >= ax2) or
                    (by1 >= ay2))

    def transformed(self, transform):
        """
        Return a new :class:`Bbox` object, statically transformed by
        the given transform.
        """
        pts = self.get_points()
        ll, ul, lr = transform.transform(np.array([pts[0],
            [pts[0, 0], pts[1, 1]], [pts[1, 0], pts[0, 1]]]))
        return Bbox([ll, [lr[0], ul[1]]])

    def inverse_transformed(self, transform):
        """
        Return a new :class:`Bbox` object, statically transformed by
        the inverse of the given transform.
        """
        return self.transformed(transform.inverted())

    coefs = {'C':  (0.5, 0.5),
             'SW': (0, 0),
             'S':  (0.5, 0),
             'SE': (1.0, 0),
             'E':  (1.0, 0.5),
             'NE': (1.0, 1.0),
             'N':  (0.5, 1.0),
             'NW': (0, 1.0),
             'W':  (0, 0.5)}

    def anchored(self, c, container=None):
        """
        Return a copy of the :class:`Bbox`, shifted to position *c*
        within a container.

        *c*: may be either:

          * a sequence (*cx*, *cy*) where *cx* and *cy* range from 0
            to 1, where 0 is left or bottom and 1 is right or top

          * a string:
            - 'C' for centered
            - 'S' for bottom-center
            - 'SE' for bottom-left
            - 'E' for left
            - etc.

        Optional argument *container* is the box within which the
        :class:`Bbox` is positioned; it defaults to the initial
        :class:`Bbox`.
        """
        if container is None:
            container = self
        l, b, w, h = container.bounds
        if isinstance(c, six.string_types):
            cx, cy = self.coefs[c]
        else:
            cx, cy = c
        L, B, W, H = self.bounds
        return Bbox(self._points +
                    [(l + cx * (w - W)) - L,
                     (b + cy * (h - H)) - B])

    def shrunk(self, mx, my):
        """
        Return a copy of the :class:`Bbox`, shrunk by the factor *mx*
        in the *x* direction and the factor *my* in the *y* direction.
        The lower left corner of the box remains unchanged.  Normally
        *mx* and *my* will be less than 1, but this is not enforced.
        """
        w, h = self.size
        return Bbox([self._points[0],
                    self._points[0] + [mx * w, my * h]])

    def shrunk_to_aspect(self, box_aspect, container=None, fig_aspect=1.0):
        """
        Return a copy of the :class:`Bbox`, shrunk so that it is as
        large as it can be while having the desired aspect ratio,
        *box_aspect*.  If the box coordinates are relative---that
        is, fractions of a larger box such as a figure---then the
        physical aspect ratio of that figure is specified with
        *fig_aspect*, so that *box_aspect* can also be given as a
        ratio of the absolute dimensions, not the relative dimensions.
        """
        assert box_aspect > 0 and fig_aspect > 0
        if container is None:
            container = self
        w, h = container.size
        H = w * box_aspect / fig_aspect
        if H <= h:
            W = w
        else:
            W = h * fig_aspect / box_aspect
            H = h
        return Bbox([self._points[0],
                     self._points[0] + (W, H)])

    def splitx(self, *args):
        """
        e.g., ``bbox.splitx(f1, f2, ...)``

        Returns a list of new :class:`Bbox` objects formed by
        splitting the original one with vertical lines at fractional
        positions *f1*, *f2*, ...
        """
        boxes = []
        xf = [0] + list(args) + [1]
        x0, y0, x1, y1 = self._get_extents()
        w = x1 - x0
        for xf0, xf1 in zip(xf[:-1], xf[1:]):
            boxes.append(Bbox([[x0 + xf0 * w, y0], [x0 + xf1 * w, y1]]))
        return boxes

    def splity(self, *args):
        """
        e.g., ``bbox.splitx(f1, f2, ...)``

        Returns a list of new :class:`Bbox` objects formed by
        splitting the original one with horizontal lines at fractional
        positions *f1*, *f2*, ...
        """
        boxes = []
        yf = [0] + list(args) + [1]
        x0, y0, x1, y1 = self._get_extents()
        h = y1 - y0
        for yf0, yf1 in zip(yf[:-1], yf[1:]):
            boxes.append(Bbox([[x0, y0 + yf0 * h], [x1, y0 + yf1 * h]]))
        return boxes

    def count_contains(self, vertices):
        """
        Count the number of vertices contained in the :class:`Bbox`.

        *vertices* is a Nx2 Numpy array.
        """
        if len(vertices) == 0:
            return 0
        vertices = np.asarray(vertices)
        x0, y0, x1, y1 = self._get_extents()
        with np.errstate(invalid='ignore'):
            dx0 = np.sign(vertices[:, 0] - x0)
            dy0 = np.sign(vertices[:, 1] - y0)
            dx1 = np.sign(vertices[:, 0] - x1)
            dy1 = np.sign(vertices[:, 1] - y1)
        inside = ((abs(dx0 + dx1) + abs(dy0 + dy1)) == 0)
        return np.sum(inside)

    def count_overlaps(self, bboxes):
        """
        Count the number of bounding boxes that overlap this one.

        bboxes is a sequence of :class:`BboxBase` objects
        """
        return count_bboxes_overlapping_bbox(self, [np.array(x) for x in bboxes])

    def expanded(self, sw, sh):
        """
        Return a new :class:`Bbox` which is this :class:`Bbox`
        expanded around its center by the given factors *sw* and
        *sh*.
        """
        width = self.width
        height = self.height
        deltaw = (sw * width - width) / 2.0
        deltah = (sh * height - height) / 2.0
        a = np.array([[-deltaw, -deltah], [deltaw, deltah]])
        return Bbox(self._points + a)

    def padded(self, p):
        """
        Return a new :class:`Bbox` that is padded on all four sides by
        the given value.
        """
        points = self.get_points()
        return Bbox(points + [[-p, -p], [p, p]])

    def translated(self, tx, ty):
        """
        Return a copy of the :class:`Bbox`, statically translated by
        *tx* and *ty*.
        """
        return Bbox(self._points + (tx, ty))

    def corners(self):
        """
        Return an array of points which are the four corners of this
        rectangle.  For example, if this :class:`Bbox` is defined by
        the points (*a*, *b*) and (*c*, *d*), :meth:`corners` returns
        (*a*, *b*), (*a*, *d*), (*c*, *b*) and (*c*, *d*).
        """
        l, b, r, t = self.get_points().flatten()
        return np.array([[l, b], [l, t], [r, b], [r, t]])

    def rotated(self, radians):
        """
        Return a new bounding box that bounds a rotated version of
        this bounding box by the given radians.  The new bounding box
        is still aligned with the axes, of course.
        """
        corners = self.corners()
        corners_rotated = Affine2D().rotate(radians).transform(corners)
        bbox = Bbox.unit()
        bbox.update_from_data_xy(corners_rotated, ignore=True)
        return bbox

    @staticmethod
    def union(bboxes):
        """
        Return a :class:`Bbox` that contains all of the given bboxes.
        """
        assert(len(bboxes))

        if len(bboxes) == 1:
            return bboxes[0]

        x0 = np.inf
        y0 = np.inf
        x1 = -np.inf
        y1 = -np.inf

        for bbox in bboxes:
            points = bbox.get_points()
            xs = points[:, 0]
            ys = points[:, 1]
            x0 = min(x0, np.min(xs))
            y0 = min(y0, np.min(ys))
            x1 = max(x1, np.max(xs))
            y1 = max(y1, np.max(ys))

        return Bbox.from_extents(x0, y0, x1, y1)

    @staticmethod
    def intersection(bbox1, bbox2):
        """
        Return the intersection of the two bboxes or None
        if they do not intersect.

        Implements the algorithm described at:

            http://www.tekpool.com/node/2687

        """
        intersects = not (bbox2.xmin > bbox1.xmax or
                          bbox2.xmax < bbox1.xmin or
                          bbox2.ymin > bbox1.ymax or
                          bbox2.ymax < bbox1.ymin)

        if intersects:
            x0 = max([bbox1.xmin, bbox2.xmin])
            x1 = min([bbox1.xmax, bbox2.xmax])
            y0 = max([bbox1.ymin, bbox2.ymin])
            y1 = min([bbox1.ymax, bbox2.ymax])
            return Bbox.from_extents(x0, y0, x1, y1)

        return None


class Bbox(BboxBase):
    """
    A mutable bounding box.
    """

    def __init__(self, points, **kwargs):
        """
        *points*: a 2x2 numpy array of the form [[x0, y0], [x1, y1]]

        If you need to create a :class:`Bbox` object from another form
        of data, consider the static methods :meth:`unit`,
        :meth:`from_bounds` and :meth:`from_extents`.
        """
        BboxBase.__init__(self, **kwargs)
        points = np.asarray(points, np.float_)
        if points.shape != (2, 2):
            raise ValueError('Bbox points must be of the form '
                             '"[[x0, y0], [x1, y1]]".')
        self._points = points
        self._minpos = np.array([0.0000001, 0.0000001])
        self._ignore = True
        # it is helpful in some contexts to know if the bbox is a
        # default or has been mutated; we store the orig points to
        # support the mutated methods
        self._points_orig = self._points.copy()
    if DEBUG:
        ___init__ = __init__

        def __init__(self, points, **kwargs):
            self._check(points)
            self.___init__(points, **kwargs)

        def invalidate(self):
            self._check(self._points)
            TransformNode.invalidate(self)

    @staticmethod
    def unit():
        """
        (staticmethod) Create a new unit :class:`Bbox` from (0, 0) to
        (1, 1).
        """
        return Bbox(np.array([[0.0, 0.0], [1.0, 1.0]], np.float))

    @staticmethod
    def null():
        """
        (staticmethod) Create a new null :class:`Bbox` from (inf, inf) to
        (-inf, -inf).
        """
        return Bbox(np.array([[np.inf, np.inf], [-np.inf, -np.inf]], np.float))

    @staticmethod
    def from_bounds(x0, y0, width, height):
        """
        (staticmethod) Create a new :class:`Bbox` from *x0*, *y0*,
        *width* and *height*.

        *width* and *height* may be negative.
        """
        return Bbox.from_extents(x0, y0, x0 + width, y0 + height)

    @staticmethod
    def from_extents(*args):
        """
        (staticmethod) Create a new Bbox from *left*, *bottom*,
        *right* and *top*.

        The *y*-axis increases upwards.
        """
        points = np.array(args, dtype=np.float_).reshape(2, 2)
        return Bbox(points)

    def __format__(self, fmt):
        return (
            'Bbox(x0={0.x0:{1}}, y0={0.y0:{1}}, x1={0.x1:{1}}, y1={0.y1:{1}})'.
            format(self, fmt))

    def __str__(self):
        return format(self, '')

    def __repr__(self):
        return 'Bbox([[{0.x0}, {0.y0}], [{0.x1}, {0.y1}]])'.format(self)

    def ignore(self, value):
        """
        Set whether the existing bounds of the box should be ignored
        by subsequent calls to :meth:`update_from_data` or
        :meth:`update_from_data_xy`.

        *value*:

           - When True, subsequent calls to :meth:`update_from_data`
             will ignore the existing bounds of the :class:`Bbox`.

           - When False, subsequent calls to :meth:`update_from_data`
             will include the existing bounds of the :class:`Bbox`.
        """
        self._ignore = value

    def update_from_data(self, x, y, ignore=None):
        """
        Update the bounds of the :class:`Bbox` based on the passed in
        data.  After updating, the bounds will have positive *width*
        and *height*; *x0* and *y0* will be the minimal values.

        *x*: a numpy array of *x*-values

        *y*: a numpy array of *y*-values

        *ignore*:
           - when True, ignore the existing bounds of the :class:`Bbox`.
           - when False, include the existing bounds of the :class:`Bbox`.
           - when None, use the last value passed to :meth:`ignore`.
        """
        warnings.warn(
            "update_from_data requires a memory copy -- please replace with "
            "update_from_data_xy")

        xy = np.hstack((x.reshape((len(x), 1)), y.reshape((len(y), 1))))
        return self.update_from_data_xy(xy, ignore)

    def update_from_path(self, path, ignore=None, updatex=True, updatey=True):
        """
        Update the bounds of the :class:`Bbox` based on the passed in
        data.  After updating, the bounds will have positive *width*
        and *height*; *x0* and *y0* will be the minimal values.

        *path*: a :class:`~matplotlib.path.Path` instance

        *ignore*:
           - when True, ignore the existing bounds of the :class:`Bbox`.
           - when False, include the existing bounds of the :class:`Bbox`.
           - when None, use the last value passed to :meth:`ignore`.

        *updatex*: when True, update the x values

        *updatey*: when True, update the y values

        """
        if ignore is None:
            ignore = self._ignore

        if path.vertices.size == 0:
            return

        points, minpos, changed = update_path_extents(
            path, None, self._points, self._minpos, ignore)

        if changed:
            self.invalidate()
            if updatex:
                self._points[:, 0] = points[:, 0]
                self._minpos[0] = minpos[0]
            if updatey:
                self._points[:, 1] = points[:, 1]
                self._minpos[1] = minpos[1]

    def update_from_data_xy(self, xy, ignore=None, updatex=True, updatey=True):
        """
        Update the bounds of the :class:`Bbox` based on the passed in
        data.  After updating, the bounds will have positive *width*
        and *height*; *x0* and *y0* will be the minimal values.

        *xy*: a numpy array of 2D points

        *ignore*:
           - when True, ignore the existing bounds of the :class:`Bbox`.
           - when False, include the existing bounds of the :class:`Bbox`.
           - when None, use the last value passed to :meth:`ignore`.

        *updatex*: when True, update the x values

        *updatey*: when True, update the y values
        """
        if len(xy) == 0:
            return

        path = Path(xy)
        self.update_from_path(path, ignore=ignore,
                                    updatex=updatex, updatey=updatey)

    def _set_x0(self, val):
        self._points[0, 0] = val
        self.invalidate()
    x0 = property(BboxBase._get_x0, _set_x0)

    def _set_y0(self, val):
        self._points[0, 1] = val
        self.invalidate()
    y0 = property(BboxBase._get_y0, _set_y0)

    def _set_x1(self, val):
        self._points[1, 0] = val
        self.invalidate()
    x1 = property(BboxBase._get_x1, _set_x1)

    def _set_y1(self, val):
        self._points[1, 1] = val
        self.invalidate()
    y1 = property(BboxBase._get_y1, _set_y1)

    def _set_p0(self, val):
        self._points[0] = val
        self.invalidate()
    p0 = property(BboxBase._get_p0, _set_p0)

    def _set_p1(self, val):
        self._points[1] = val
        self.invalidate()
    p1 = property(BboxBase._get_p1, _set_p1)

    def _set_intervalx(self, interval):
        self._points[:, 0] = interval
        self.invalidate()
    intervalx = property(BboxBase._get_intervalx, _set_intervalx)

    def _set_intervaly(self, interval):
        self._points[:, 1] = interval
        self.invalidate()
    intervaly = property(BboxBase._get_intervaly, _set_intervaly)

    def _set_bounds(self, bounds):
        l, b, w, h = bounds
        points = np.array([[l, b], [l + w, b + h]], np.float_)
        if np.any(self._points != points):
            self._points = points
            self.invalidate()
    bounds = property(BboxBase._get_bounds, _set_bounds)

    def _get_minpos(self):
        return self._minpos
    minpos = property(_get_minpos)

    def _get_minposx(self):
        return self._minpos[0]
    minposx = property(_get_minposx)

    def _get_minposy(self):
        return self._minpos[1]
    minposy = property(_get_minposy)

    def get_points(self):
        """
        Get the points of the bounding box directly as a numpy array
        of the form: [[x0, y0], [x1, y1]].
        """
        self._invalid = 0
        return self._points

    def set_points(self, points):
        """
        Set the points of the bounding box directly from a numpy array
        of the form: [[x0, y0], [x1, y1]].  No error checking is
        performed, as this method is mainly for internal use.
        """
        if np.any(self._points != points):
            self._points = points
            self.invalidate()

    def set(self, other):
        """
        Set this bounding box from the "frozen" bounds of another
        :class:`Bbox`.
        """
        if np.any(self._points != other.get_points()):
            self._points = other.get_points()
            self.invalidate()

    def mutated(self):
        'return whether the bbox has changed since init'
        return self.mutatedx() or self.mutatedy()

    def mutatedx(self):
        'return whether the x-limits have changed since init'
        return (self._points[0, 0] != self._points_orig[0, 0] or
                self._points[1, 0] != self._points_orig[1, 0])

    def mutatedy(self):
        'return whether the y-limits have changed since init'
        return (self._points[0, 1] != self._points_orig[0, 1] or
                self._points[1, 1] != self._points_orig[1, 1])


class TransformedBbox(BboxBase):
    """
    A :class:`Bbox` that is automatically transformed by a given
    transform.  When either the child bounding box or transform
    changes, the bounds of this bbox will update accordingly.
    """
    def __init__(self, bbox, transform, **kwargs):
        """
        *bbox*: a child :class:`Bbox`

        *transform*: a 2D :class:`Transform`
        """
        assert bbox.is_bbox
        assert isinstance(transform, Transform)
        assert transform.input_dims == 2
        assert transform.output_dims == 2

        BboxBase.__init__(self, **kwargs)
        self._bbox = bbox
        self._transform = transform
        self.set_children(bbox, transform)
        self._points = None

    def __repr__(self):
        return "TransformedBbox(%r, %r)" % (self._bbox, self._transform)

    def get_points(self):
        if self._invalid:
            points = self._transform.transform(self._bbox.get_points())
            points = np.ma.filled(points, 0.0)
            self._points = points
            self._invalid = 0
        return self._points
    get_points.__doc__ = Bbox.get_points.__doc__

    if DEBUG:
        _get_points = get_points

        def get_points(self):
            points = self._get_points()
            self._check(points)
            return points


class Transform(TransformNode):
    """
    The base class of all :class:`TransformNode` instances that
    actually perform a transformation.

    All non-affine transformations should be subclasses of this class.
    New affine transformations should be subclasses of
    :class:`Affine2D`.

    Subclasses of this class should override the following members (at
    minimum):

      - :attr:`input_dims`
      - :attr:`output_dims`
      - :meth:`transform`
      - :attr:`is_separable`
      - :attr:`has_inverse`
      - :meth:`inverted` (if :attr:`has_inverse` is True)

    If the transform needs to do something non-standard with
    :class:`matplotlib.path.Path` objects, such as adding curves
    where there were once line segments, it should override:

      - :meth:`transform_path`
    """
    input_dims = None
    """
    The number of input dimensions of this transform.
    Must be overridden (with integers) in the subclass.
    """

    output_dims = None
    """
    The number of output dimensions of this transform.
    Must be overridden (with integers) in the subclass.
    """

    has_inverse = False
    """True if this transform has a corresponding inverse transform."""

    is_separable = False
    """True if this transform is separable in the x- and y- dimensions."""

    def __add__(self, other):
        """
        Composes two transforms together such that *self* is followed
        by *other*.
        """
        if isinstance(other, Transform):
            return composite_transform_factory(self, other)
        raise TypeError(
            "Can not add Transform to object of type '%s'" % type(other))

    def __radd__(self, other):
        """
        Composes two transforms together such that *self* is followed
        by *other*.
        """
        if isinstance(other, Transform):
            return composite_transform_factory(other, self)
        raise TypeError(
            "Can not add Transform to object of type '%s'" % type(other))

    def __eq__(self, other):
        # equality is based on transform object id. Hence:
        # Transform() != Transform().
        # Some classes, such as TransformWrapper & AffineBase, will override.
        return self is other

    def _iter_break_from_left_to_right(self):
        """
        Returns an iterator breaking down this transform stack from left to
        right recursively. If self == ((A, N), A) then the result will be an
        iterator which yields I : ((A, N), A), followed by A : (N, A),
        followed by (A, N) : (A), but not ((A, N), A) : I.

        This is equivalent to flattening the stack then yielding
        ``flat_stack[:i], flat_stack[i:]`` where i=0..(n-1).

        """
        yield IdentityTransform(), self

    @property
    def depth(self):
        """
        Returns the number of transforms which have been chained
        together to form this Transform instance.

        .. note::

            For the special case of a Composite transform, the maximum depth
            of the two is returned.

        """
        return 1

    def contains_branch(self, other):
        """
        Return whether the given transform is a sub-tree of this transform.

        This routine uses transform equality to identify sub-trees, therefore
        in many situations it is object id which will be used.

        For the case where the given transform represents the whole
        of this transform, returns True.

        """
        if self.depth < other.depth:
            return False

        # check that a subtree is equal to other (starting from self)
        for _, sub_tree in self._iter_break_from_left_to_right():
            if sub_tree == other:
                return True
        return False

    def contains_branch_seperately(self, other_transform):
        """
        Returns whether the given branch is a sub-tree of this transform on
        each seperate dimension.

        A common use for this method is to identify if a transform is a blended
        transform containing an axes' data transform. e.g.::

            x_isdata, y_isdata = trans.contains_branch_seperately(ax.transData)

        """
        if self.output_dims != 2:
            raise ValueError('contains_branch_seperately only supports '
                             'transforms with 2 output dimensions')
        # for a non-blended transform each seperate dimension is the same, so
        # just return the appropriate shape.
        return [self.contains_branch(other_transform)] * 2

    def __sub__(self, other):
        """
        Returns a transform stack which goes all the way down self's transform
        stack, and then ascends back up other's stack. If it can, this is
        optimised::

            # normally
            A - B == a + b.inverted()

            # sometimes, when A contains the tree B there is no need to
            # descend all the way down to the base of A (via B), instead we
            # can just stop at B.

            (A + B) - (B)^-1 == A

            # similarly, when B contains tree A, we can avoid decending A at
            # all, basically:
            A - (A + B) == ((B + A) - A).inverted() or B^-1

        For clarity, the result of ``(A + B) - B + B == (A + B)``.

        """
        # we only know how to do this operation if other is a Transform.
        if not isinstance(other, Transform):
            return NotImplemented

        for remainder, sub_tree in self._iter_break_from_left_to_right():
            if sub_tree == other:
                return remainder

        for remainder, sub_tree in other._iter_break_from_left_to_right():
            if sub_tree == self:
                if not remainder.has_inverse:
                    raise ValueError("The shortcut cannot be computed since "
                     "other's transform includes a non-invertable component.")
                return remainder.inverted()

        # if we have got this far, then there was no shortcut possible
        if other.has_inverse:
            return self + other.inverted()
        else:
            raise ValueError('It is not possible to compute transA - transB '
                             'since transB cannot be inverted and there is no '
                             'shortcut possible.')

    def __array__(self, *args, **kwargs):
        """
        Array interface to get at this Transform's affine matrix.
        """
        return self.get_affine().get_matrix()

    def transform(self, values):
        """
        Performs the transformation on the given array of values.

        Accepts a numpy array of shape (N x :attr:`input_dims`) and
        returns a numpy array of shape (N x :attr:`output_dims`).

        Alternatively, accepts a numpy array of length :attr:`input_dims`
        and returns a numpy array of length :attr:`output_dims`.
        """
        # Ensure that values is a 2d array (but remember whether
        # we started with a 1d or 2d array).
        values = np.asanyarray(values)
        ndim = values.ndim
        values = values.reshape((-1, self.input_dims))

        # Transform the values
        res = self.transform_affine(self.transform_non_affine(values))

        # Convert the result back to the shape of the input values.
        if ndim == 0:
<<<<<<< HEAD
            assert not np.ma.is_masked(res)  # just to be on the safe side                                             
=======
            assert not np.ma.is_masked(res)  # just to be on the safe side
>>>>>>> b8a5f91d
            return res[0, 0]
        if ndim == 1:
            return res.reshape(-1)
        elif ndim == 2:
            return res
        else:
            raise ValueError(
                "Input values must have shape (N x {dims}) "
                "or ({dims}).".format(dims=self.input_dims))

        return res

    def transform_affine(self, values):
        """
        Performs only the affine part of this transformation on the
        given array of values.

        ``transform(values)`` is always equivalent to
        ``transform_affine(transform_non_affine(values))``.

        In non-affine transformations, this is generally a no-op.  In
        affine transformations, this is equivalent to
        ``transform(values)``.

        Accepts a numpy array of shape (N x :attr:`input_dims`) and
        returns a numpy array of shape (N x :attr:`output_dims`).

        Alternatively, accepts a numpy array of length :attr:`input_dims`
        and returns a numpy array of length :attr:`output_dims`.
        """
        return self.get_affine().transform(values)

    def transform_non_affine(self, values):
        """
        Performs only the non-affine part of the transformation.

        ``transform(values)`` is always equivalent to
        ``transform_affine(transform_non_affine(values))``.

        In non-affine transformations, this is generally equivalent to
        ``transform(values)``.  In affine transformations, this is
        always a no-op.

        Accepts a numpy array of shape (N x :attr:`input_dims`) and
        returns a numpy array of shape (N x :attr:`output_dims`).

        Alternatively, accepts a numpy array of length :attr:`input_dims`
        and returns a numpy array of length :attr:`output_dims`.
        """
        return values

    def get_affine(self):
        """
        Get the affine part of this transform.
        """
        return IdentityTransform()

    def get_matrix(self):
        """
        Get the Affine transformation array for the affine part
        of this transform.

        """
        return self.get_affine().get_matrix()

    def transform_point(self, point):
        """
        A convenience function that returns the transformed copy of a
        single point.

        The point is given as a sequence of length :attr:`input_dims`.
        The transformed point is returned as a sequence of length
        :attr:`output_dims`.
        """
        assert len(point) == self.input_dims
        return self.transform(np.asarray([point]))[0]

    def transform_path(self, path):
        """
        Returns a transformed path.

        *path*: a :class:`~matplotlib.path.Path` instance.

        In some cases, this transform may insert curves into the path
        that began as line segments.
        """
        return self.transform_path_affine(self.transform_path_non_affine(path))

    def transform_path_affine(self, path):
        """
        Returns a path, transformed only by the affine part of
        this transform.

        *path*: a :class:`~matplotlib.path.Path` instance.

        ``transform_path(path)`` is equivalent to
        ``transform_path_affine(transform_path_non_affine(values))``.
        """
        return self.get_affine().transform_path_affine(path)

    def transform_path_non_affine(self, path):
        """
        Returns a path, transformed only by the non-affine
        part of this transform.

        *path*: a :class:`~matplotlib.path.Path` instance.

        ``transform_path(path)`` is equivalent to
        ``transform_path_affine(transform_path_non_affine(values))``.
        """
        x = self.transform_non_affine(path.vertices)
        return Path._fast_from_codes_and_verts(x, path.codes,
                {'interpolation_steps': path._interpolation_steps})

    def transform_angles(self, angles, pts, radians=False, pushoff=1e-5):
        """
        Performs transformation on a set of angles anchored at
        specific locations.

        The *angles* must be a column vector (i.e., numpy array).

        The *pts* must be a two-column numpy array of x,y positions
        (angle transforms currently only work in 2D).  This array must
        have the same number of rows as *angles*.

        *radians* indicates whether or not input angles are given in
         radians (True) or degrees (False; the default).

        *pushoff* is the distance to move away from *pts* for
         determining transformed angles (see discussion of method
         below).

        The transformed angles are returned in an array with the same
        size as *angles*.

        The generic version of this method uses a very generic
        algorithm that transforms *pts*, as well as locations very
        close to *pts*, to find the angle in the transformed system.
        """
        # Must be 2D
        if self.input_dims != 2 or self.output_dims != 2:
            raise NotImplementedError('Only defined in 2D')

        # pts must be array with 2 columns for x,y
        assert pts.shape[1] == 2

        # angles must be a column vector and have same number of
        # rows as pts
        assert np.prod(angles.shape) == angles.shape[0] == pts.shape[0]

        # Convert to radians if desired
        if not radians:
            angles = angles / 180.0 * np.pi

        # Move a short distance away
        pts2 = pts + pushoff * np.c_[np.cos(angles), np.sin(angles)]

        # Transform both sets of points
        tpts = self.transform(pts)
        tpts2 = self.transform(pts2)

        # Calculate transformed angles
        d = tpts2 - tpts
        a = np.arctan2(d[:, 1], d[:, 0])

        # Convert back to degrees if desired
        if not radians:
            a = a * 180.0 / np.pi

        return a

    def inverted(self):
        """
        Return the corresponding inverse transformation.

        The return value of this method should be treated as
        temporary.  An update to *self* does not cause a corresponding
        update to its inverted copy.

        ``x === self.inverted().transform(self.transform(x))``
        """
        raise NotImplementedError()


class TransformWrapper(Transform):
    """
    A helper class that holds a single child transform and acts
    equivalently to it.

    This is useful if a node of the transform tree must be replaced at
    run time with a transform of a different type.  This class allows
    that replacement to correctly trigger invalidation.

    Note that :class:`TransformWrapper` instances must have the same
    input and output dimensions during their entire lifetime, so the
    child transform may only be replaced with another child transform
    of the same dimensions.
    """
    pass_through = True

    def __init__(self, child):
        """
        *child*: A class:`Transform` instance.  This child may later
        be replaced with :meth:`set`.
        """
        assert isinstance(child, Transform)
        Transform.__init__(self)
        self.input_dims = child.input_dims
        self.output_dims = child.output_dims
        self._set(child)
        self._invalid = 0

    def __eq__(self, other):
        return self._child.__eq__(other)

    if DEBUG:

        def __str__(self):
            return str(self._child)

    def __getstate__(self):
        # only store the child
        return {'child': self._child}

    def __setstate__(self, state):
        # re-initialise the TransformWrapper with the state's child
        self.__init__(state['child'])

    def __repr__(self):
        return "TransformWrapper(%r)" % self._child

    def frozen(self):
        return self._child.frozen()
    frozen.__doc__ = Transform.frozen.__doc__

    def _set(self, child):
        self._child = child
        self.set_children(child)

        self.transform = child.transform
        self.transform_affine = child.transform_affine
        self.transform_non_affine = child.transform_non_affine
        self.transform_path = child.transform_path
        self.transform_path_affine = child.transform_path_affine
        self.transform_path_non_affine = child.transform_path_non_affine
        self.get_affine = child.get_affine
        self.inverted = child.inverted
        self.get_matrix = child.get_matrix

        # note we do not wrap other properties here since the transform's
        # child can be changed with WrappedTransform.set and so checking
        # is_affine and other such properties may be dangerous.

    def set(self, child):
        """
        Replace the current child of this transform with another one.

        The new child must have the same number of input and output
        dimensions as the current child.
        """
        assert child.input_dims == self.input_dims
        assert child.output_dims == self.output_dims

        self._set(child)

        self._invalid = 0
        self.invalidate()
        self._invalid = 0

    def _get_is_affine(self):
        return self._child.is_affine
    is_affine = property(_get_is_affine)

    def _get_is_separable(self):
        return self._child.is_separable
    is_separable = property(_get_is_separable)

    def _get_has_inverse(self):
        return self._child.has_inverse
    has_inverse = property(_get_has_inverse)


class AffineBase(Transform):
    """
    The base class of all affine transformations of any number of
    dimensions.
    """
    is_affine = True

    def __init__(self, *args, **kwargs):
        Transform.__init__(self, *args, **kwargs)
        self._inverted = None

    def __array__(self, *args, **kwargs):
        # optimises the access of the transform matrix vs the superclass
        return self.get_matrix()

    @staticmethod
    def _concat(a, b):
        """
        Concatenates two transformation matrices (represented as numpy
        arrays) together.
        """
        return np.dot(b, a)

    def __eq__(self, other):
        if getattr(other, "is_affine", False):
            return np.all(self.get_matrix() == other.get_matrix())
        return NotImplemented

    def transform(self, values):
        return self.transform_affine(values)
    transform.__doc__ = Transform.transform.__doc__

    def transform_affine(self, values):
        raise NotImplementedError('Affine subclasses should override this '
                                  'method.')
    transform_affine.__doc__ = Transform.transform_affine.__doc__

    def transform_non_affine(self, points):
        return points
    transform_non_affine.__doc__ = Transform.transform_non_affine.__doc__

    def transform_path(self, path):
        return self.transform_path_affine(path)
    transform_path.__doc__ = Transform.transform_path.__doc__

    def transform_path_affine(self, path):
        return Path(self.transform_affine(path.vertices),
                    path.codes, path._interpolation_steps)
    transform_path_affine.__doc__ = Transform.transform_path_affine.__doc__

    def transform_path_non_affine(self, path):
        return path
    transform_path_non_affine.__doc__ = Transform.transform_path_non_affine.__doc__

    def get_affine(self):
        return self
    get_affine.__doc__ = Transform.get_affine.__doc__


class Affine2DBase(AffineBase):
    """
    The base class of all 2D affine transformations.

    2D affine transformations are performed using a 3x3 numpy array::

        a c e
        b d f
        0 0 1

    This class provides the read-only interface.  For a mutable 2D
    affine transformation, use :class:`Affine2D`.

    Subclasses of this class will generally only need to override a
    constructor and :meth:`get_matrix` that generates a custom 3x3 matrix.
    """
    has_inverse = True

    input_dims = 2
    output_dims = 2

    def frozen(self):
        return Affine2D(self.get_matrix().copy())
    frozen.__doc__ = AffineBase.frozen.__doc__

    def _get_is_separable(self):
        mtx = self.get_matrix()
        return mtx[0, 1] == 0.0 and mtx[1, 0] == 0.0
    is_separable = property(_get_is_separable)

    def to_values(self):
        """
        Return the values of the matrix as a sequence (a,b,c,d,e,f)
        """
        mtx = self.get_matrix()
        return tuple(mtx[:2].swapaxes(0, 1).flatten())

    @staticmethod
    def matrix_from_values(a, b, c, d, e, f):
        """
        (staticmethod) Create a new transformation matrix as a 3x3
        numpy array of the form::

          a c e
          b d f
          0 0 1
        """
        return np.array([[a, c, e], [b, d, f], [0.0, 0.0, 1.0]], np.float_)

    def transform_affine(self, points):
        mtx = self.get_matrix()
        if isinstance(points, MaskedArray):
            tpoints = affine_transform(points.data, mtx)
            return ma.MaskedArray(tpoints, mask=ma.getmask(points))
        return affine_transform(points, mtx)

    def transform_point(self, point):
        mtx = self.get_matrix()
        return affine_transform([point], mtx)[0]
    transform_point.__doc__ = AffineBase.transform_point.__doc__

    if DEBUG:
        _transform_affine = transform_affine

        def transform_affine(self, points):
            # The major speed trap here is just converting to the
            # points to an array in the first place.  If we can use
            # more arrays upstream, that should help here.
            if (not ma.isMaskedArray(points) and
                not isinstance(points, np.ndarray)):
                warnings.warn(
                    ('A non-numpy array of type %s was passed in for ' +
                     'transformation.  Please correct this.')
                    % type(points))
            return self._transform_affine(points)
    transform_affine.__doc__ = AffineBase.transform_affine.__doc__

    def inverted(self):
        if self._inverted is None or self._invalid:
            mtx = self.get_matrix()
            shorthand_name = None
            if self._shorthand_name:
                shorthand_name = '(%s)-1' % self._shorthand_name
            self._inverted = Affine2D(inv(mtx), shorthand_name=shorthand_name)
            self._invalid = 0
        return self._inverted
    inverted.__doc__ = AffineBase.inverted.__doc__


class Affine2D(Affine2DBase):
    """
    A mutable 2D affine transformation.
    """

    def __init__(self, matrix=None, **kwargs):
        """
        Initialize an Affine transform from a 3x3 numpy float array::

          a c e
          b d f
          0 0 1

        If *matrix* is None, initialize with the identity transform.
        """
        Affine2DBase.__init__(self, **kwargs)
        if matrix is None:
            matrix = np.identity(3)
        elif DEBUG:
            matrix = np.asarray(matrix, np.float_)
            assert matrix.shape == (3, 3)
        self._mtx = matrix
        self._invalid = 0

    def __repr__(self):
        return "Affine2D(%s)" % repr(self._mtx)

#    def __cmp__(self, other):
#        # XXX redundant. this only tells us eq.
#        if (isinstance(other, Affine2D) and
#            (self.get_matrix() == other.get_matrix()).all()):
#            return 0
#        return -1

    @staticmethod
    def from_values(a, b, c, d, e, f):
        """
        (staticmethod) Create a new Affine2D instance from the given
        values::

          a c e
          b d f
          0 0 1

        .
        """
        return Affine2D(
            np.array([a, c, e, b, d, f, 0.0, 0.0, 1.0], np.float_)
            .reshape((3, 3)))

    def get_matrix(self):
        """
        Get the underlying transformation matrix as a 3x3 numpy array::

          a c e
          b d f
          0 0 1

        .
        """
        self._invalid = 0
        return self._mtx

    def set_matrix(self, mtx):
        """
        Set the underlying transformation matrix from a 3x3 numpy array::

          a c e
          b d f
          0 0 1

        .
        """
        self._mtx = mtx
        self.invalidate()

    def set(self, other):
        """
        Set this transformation from the frozen copy of another
        :class:`Affine2DBase` object.
        """
        assert isinstance(other, Affine2DBase)
        self._mtx = other.get_matrix()
        self.invalidate()

    @staticmethod
    def identity():
        """
        (staticmethod) Return a new :class:`Affine2D` object that is
        the identity transform.

        Unless this transform will be mutated later on, consider using
        the faster :class:`IdentityTransform` class instead.
        """
        return Affine2D(np.identity(3))

    def clear(self):
        """
        Reset the underlying matrix to the identity transform.
        """
        self._mtx = np.identity(3)
        self.invalidate()
        return self

    def rotate(self, theta):
        """
        Add a rotation (in radians) to this transform in place.

        Returns *self*, so this method can easily be chained with more
        calls to :meth:`rotate`, :meth:`rotate_deg`, :meth:`translate`
        and :meth:`scale`.
        """
        a = np.cos(theta)
        b = np.sin(theta)
        rotate_mtx = np.array(
            [[a, -b, 0.0], [b, a, 0.0], [0.0, 0.0, 1.0]],
            np.float_)
        self._mtx = np.dot(rotate_mtx, self._mtx)
        self.invalidate()
        return self

    def rotate_deg(self, degrees):
        """
        Add a rotation (in degrees) to this transform in place.

        Returns *self*, so this method can easily be chained with more
        calls to :meth:`rotate`, :meth:`rotate_deg`, :meth:`translate`
        and :meth:`scale`.
        """
        return self.rotate(degrees * np.pi / 180.)

    def rotate_around(self, x, y, theta):
        """
        Add a rotation (in radians) around the point (x, y) in place.

        Returns *self*, so this method can easily be chained with more
        calls to :meth:`rotate`, :meth:`rotate_deg`, :meth:`translate`
        and :meth:`scale`.
        """
        return self.translate(-x, -y).rotate(theta).translate(x, y)

    def rotate_deg_around(self, x, y, degrees):
        """
        Add a rotation (in degrees) around the point (x, y) in place.

        Returns *self*, so this method can easily be chained with more
        calls to :meth:`rotate`, :meth:`rotate_deg`, :meth:`translate`
        and :meth:`scale`.
        """
        return self.translate(-x, -y).rotate_deg(degrees).translate(x, y)

    def translate(self, tx, ty):
        """
        Adds a translation in place.

        Returns *self*, so this method can easily be chained with more
        calls to :meth:`rotate`, :meth:`rotate_deg`, :meth:`translate`
        and :meth:`scale`.
        """
        translate_mtx = np.array(
            [[1.0, 0.0, tx], [0.0, 1.0, ty], [0.0, 0.0, 1.0]],
            np.float_)
        self._mtx = np.dot(translate_mtx, self._mtx)
        self.invalidate()
        return self

    def scale(self, sx, sy=None):
        """
        Adds a scale in place.

        If *sy* is None, the same scale is applied in both the *x*- and
        *y*-directions.

        Returns *self*, so this method can easily be chained with more
        calls to :meth:`rotate`, :meth:`rotate_deg`, :meth:`translate`
        and :meth:`scale`.
        """
        if sy is None:
            sy = sx
        scale_mtx = np.array(
            [[sx, 0.0, 0.0], [0.0, sy, 0.0], [0.0, 0.0, 1.0]],
            np.float_)
        self._mtx = np.dot(scale_mtx, self._mtx)
        self.invalidate()
        return self

    def skew(self, xShear, yShear):
        """
        Adds a skew in place.

        *xShear* and *yShear* are the shear angles along the *x*- and
        *y*-axes, respectively, in radians.

        Returns *self*, so this method can easily be chained with more
        calls to :meth:`rotate`, :meth:`rotate_deg`, :meth:`translate`
        and :meth:`scale`.
        """
        rotX = np.tan(xShear)
        rotY = np.tan(yShear)
        skew_mtx = np.array(
                [[1.0, rotX, 0.0], [rotY, 1.0, 0.0], [0.0, 0.0, 1.0]],
                np.float_)
        self._mtx = np.dot(skew_mtx, self._mtx)
        self.invalidate()
        return self

    def skew_deg(self, xShear, yShear):
        """
        Adds a skew in place.

        *xShear* and *yShear* are the shear angles along the *x*- and
        *y*-axes, respectively, in degrees.

        Returns *self*, so this method can easily be chained with more
        calls to :meth:`rotate`, :meth:`rotate_deg`, :meth:`translate`
        and :meth:`scale`.
        """
        return self.skew(np.deg2rad(xShear), np.deg2rad(yShear))

    def _get_is_separable(self):
        mtx = self.get_matrix()
        return mtx[0, 1] == 0.0 and mtx[1, 0] == 0.0
    is_separable = property(_get_is_separable)


class IdentityTransform(Affine2DBase):
    """
    A special class that does on thing, the identity transform, in a
    fast way.
    """
    _mtx = np.identity(3)

    def frozen(self):
        return self
    frozen.__doc__ = Affine2DBase.frozen.__doc__

    def __repr__(self):
        return "IdentityTransform()"

    def get_matrix(self):
        return self._mtx
    get_matrix.__doc__ = Affine2DBase.get_matrix.__doc__

    def transform(self, points):
        return np.asanyarray(points)
    transform.__doc__ = Affine2DBase.transform.__doc__

    transform_affine = transform
    transform_affine.__doc__ = Affine2DBase.transform_affine.__doc__

    transform_non_affine = transform
    transform_non_affine.__doc__ = Affine2DBase.transform_non_affine.__doc__

    def transform_path(self, path):
        return path
    transform_path.__doc__ = Affine2DBase.transform_path.__doc__

    transform_path_affine = transform_path
    transform_path_affine.__doc__ = Affine2DBase.transform_path_affine.__doc__

    transform_path_non_affine = transform_path
    transform_path_non_affine.__doc__ = Affine2DBase.transform_path_non_affine.__doc__

    def get_affine(self):
        return self
    get_affine.__doc__ = Affine2DBase.get_affine.__doc__

    inverted = get_affine
    inverted.__doc__ = Affine2DBase.inverted.__doc__


class BlendedGenericTransform(Transform):
    """
    A "blended" transform uses one transform for the *x*-direction, and
    another transform for the *y*-direction.

    This "generic" version can handle any given child transform in the
    *x*- and *y*-directions.
    """
    input_dims = 2
    output_dims = 2
    is_separable = True
    pass_through = True

    def __init__(self, x_transform, y_transform, **kwargs):
        """
        Create a new "blended" transform using *x_transform* to
        transform the *x*-axis and *y_transform* to transform the
        *y*-axis.

        You will generally not call this constructor directly but use
        the :func:`blended_transform_factory` function instead, which
        can determine automatically which kind of blended transform to
        create.
        """
        # Here we ask: "Does it blend?"

        Transform.__init__(self, **kwargs)
        self._x = x_transform
        self._y = y_transform
        self.set_children(x_transform, y_transform)
        self._affine = None

    def __eq__(self, other):
        # Note, this is an exact copy of BlendedAffine2D.__eq__
        if isinstance(other, (BlendedAffine2D, BlendedGenericTransform)):
            return (self._x == other._x) and (self._y == other._y)
        elif self._x == self._y:
            return self._x == other
        else:
            return NotImplemented

    def contains_branch_seperately(self, transform):
        # Note, this is an exact copy of BlendedAffine2D.contains_branch_seperately
        return self._x.contains_branch(transform), self._y.contains_branch(transform)

    @property
    def depth(self):
        return max([self._x.depth, self._y.depth])

    def contains_branch(self, other):
        # a blended transform cannot possibly contain a branch from two different transforms.
        return False

    def _get_is_affine(self):
        return self._x.is_affine and self._y.is_affine
    is_affine = property(_get_is_affine)

    def _get_has_inverse(self):
        return self._x.has_inverse and self._y.has_inverse
    has_inverse = property(_get_has_inverse)

    def frozen(self):
        return blended_transform_factory(self._x.frozen(), self._y.frozen())
    frozen.__doc__ = Transform.frozen.__doc__

    def __repr__(self):
        return "BlendedGenericTransform(%s,%s)" % (self._x, self._y)

    def transform_non_affine(self, points):
        if self._x.is_affine and self._y.is_affine:
            return points
        x = self._x
        y = self._y

        if x == y and x.input_dims == 2:
            return x.transform_non_affine(points)

        if x.input_dims == 2:
            x_points = x.transform_non_affine(points)[:, 0:1]
        else:
            x_points = x.transform_non_affine(points[:, 0])
            x_points = x_points.reshape((len(x_points), 1))

        if y.input_dims == 2:
            y_points = y.transform_non_affine(points)[:, 1:]
        else:
            y_points = y.transform_non_affine(points[:, 1])
            y_points = y_points.reshape((len(y_points), 1))

        if isinstance(x_points, MaskedArray) or isinstance(y_points, MaskedArray):
            return ma.concatenate((x_points, y_points), 1)
        else:
            return np.concatenate((x_points, y_points), 1)
    transform_non_affine.__doc__ = Transform.transform_non_affine.__doc__

    def inverted(self):
        return BlendedGenericTransform(self._x.inverted(), self._y.inverted())
    inverted.__doc__ = Transform.inverted.__doc__

    def get_affine(self):
        if self._invalid or self._affine is None:
            if self._x == self._y:
                self._affine = self._x.get_affine()
            else:
                x_mtx = self._x.get_affine().get_matrix()
                y_mtx = self._y.get_affine().get_matrix()
                # This works because we already know the transforms are
                # separable, though normally one would want to set b and
                # c to zero.
                mtx = np.vstack((x_mtx[0], y_mtx[1], [0.0, 0.0, 1.0]))
                self._affine = Affine2D(mtx)
            self._invalid = 0
        return self._affine
    get_affine.__doc__ = Transform.get_affine.__doc__


class BlendedAffine2D(Affine2DBase):
    """
    A "blended" transform uses one transform for the *x*-direction, and
    another transform for the *y*-direction.

    This version is an optimization for the case where both child
    transforms are of type :class:`Affine2DBase`.
    """
    is_separable = True

    def __init__(self, x_transform, y_transform, **kwargs):
        """
        Create a new "blended" transform using *x_transform* to
        transform the *x*-axis and *y_transform* to transform the
        *y*-axis.

        Both *x_transform* and *y_transform* must be 2D affine
        transforms.

        You will generally not call this constructor directly but use
        the :func:`blended_transform_factory` function instead, which
        can determine automatically which kind of blended transform to
        create.
        """
        assert x_transform.is_affine
        assert y_transform.is_affine
        assert x_transform.is_separable
        assert y_transform.is_separable

        Transform.__init__(self, **kwargs)
        self._x = x_transform
        self._y = y_transform
        self.set_children(x_transform, y_transform)

        Affine2DBase.__init__(self)
        self._mtx = None

    def __eq__(self, other):
        # Note, this is an exact copy of BlendedGenericTransform.__eq__
        if isinstance(other, (BlendedAffine2D, BlendedGenericTransform)):
            return (self._x == other._x) and (self._y == other._y)
        elif self._x == self._y:
            return self._x == other
        else:
            return NotImplemented

    def contains_branch_seperately(self, transform):
        # Note, this is an exact copy of BlendedTransform.contains_branch_seperately
        return self._x.contains_branch(transform), self._y.contains_branch(transform)

    def __repr__(self):
        return "BlendedAffine2D(%s,%s)" % (self._x, self._y)

    def get_matrix(self):
        if self._invalid:
            if self._x == self._y:
                self._mtx = self._x.get_matrix()
            else:
                x_mtx = self._x.get_matrix()
                y_mtx = self._y.get_matrix()
                # This works because we already know the transforms are
                # separable, though normally one would want to set b and
                # c to zero.
                self._mtx = np.vstack((x_mtx[0], y_mtx[1], [0.0, 0.0, 1.0]))
            self._inverted = None
            self._invalid = 0
        return self._mtx
    get_matrix.__doc__ = Affine2DBase.get_matrix.__doc__


def blended_transform_factory(x_transform, y_transform):
    """
    Create a new "blended" transform using *x_transform* to transform
    the *x*-axis and *y_transform* to transform the *y*-axis.

    A faster version of the blended transform is returned for the case
    where both child transforms are affine.
    """
    if (isinstance(x_transform, Affine2DBase)
        and isinstance(y_transform, Affine2DBase)):
        return BlendedAffine2D(x_transform, y_transform)
    return BlendedGenericTransform(x_transform, y_transform)


class CompositeGenericTransform(Transform):
    """
    A composite transform formed by applying transform *a* then
    transform *b*.

    This "generic" version can handle any two arbitrary
    transformations.
    """
    pass_through = True

    def __init__(self, a, b, **kwargs):
        """
        Create a new composite transform that is the result of
        applying transform *a* then transform *b*.

        You will generally not call this constructor directly but use
        the :func:`composite_transform_factory` function instead,
        which can automatically choose the best kind of composite
        transform instance to create.
        """
        assert a.output_dims == b.input_dims
        self.input_dims = a.input_dims
        self.output_dims = b.output_dims

        Transform.__init__(self, **kwargs)
        self._a = a
        self._b = b
        self.set_children(a, b)

    is_affine = property(lambda self: self._a.is_affine and self._b.is_affine)

    def frozen(self):
        self._invalid = 0
        frozen = composite_transform_factory(self._a.frozen(), self._b.frozen())
        if not isinstance(frozen, CompositeGenericTransform):
            return frozen.frozen()
        return frozen
    frozen.__doc__ = Transform.frozen.__doc__

    def _invalidate_internal(self, value, invalidating_node):
        # In some cases for a composite transform, an invalidating call to AFFINE_ONLY needs
        # to be extended to invalidate the NON_AFFINE part too. These cases are when the right
        # hand transform is non-affine and either:
        # (a) the left hand transform is non affine
        # (b) it is the left hand node which has triggered the invalidation
        if value == Transform.INVALID_AFFINE \
            and not self._b.is_affine \
            and (not self._a.is_affine or invalidating_node is self._a):

            value = Transform.INVALID

        Transform._invalidate_internal(self, value=value,
                                       invalidating_node=invalidating_node)

    def __eq__(self, other):
        if isinstance(other, (CompositeGenericTransform, CompositeAffine2D)):
            return self is other or (self._a == other._a and self._b == other._b)
        else:
            return False

    def _iter_break_from_left_to_right(self):
        for lh_compliment, rh_compliment in self._a._iter_break_from_left_to_right():
            yield lh_compliment, rh_compliment + self._b
        for lh_compliment, rh_compliment in self._b._iter_break_from_left_to_right():
            yield self._a + lh_compliment, rh_compliment

    @property
    def depth(self):
        return self._a.depth + self._b.depth

    def _get_is_affine(self):
        return self._a.is_affine and self._b.is_affine
    is_affine = property(_get_is_affine)

    def _get_is_separable(self):
        return self._a.is_separable and self._b.is_separable
    is_separable = property(_get_is_separable)

    if DEBUG:
        def __str__(self):
            return '(%s, %s)' % (self._a, self._b)

    def __repr__(self):
        return "CompositeGenericTransform(%r, %r)" % (self._a, self._b)

    def transform_affine(self, points):
        return self.get_affine().transform(points)
    transform_affine.__doc__ = Transform.transform_affine.__doc__

    def transform_non_affine(self, points):
        if self._a.is_affine and self._b.is_affine:
            return points
        elif not self._a.is_affine and self._b.is_affine:
            return self._a.transform_non_affine(points)
        else:
            return self._b.transform_non_affine(
                                self._a.transform(points))
    transform_non_affine.__doc__ = Transform.transform_non_affine.__doc__

    def transform_path_non_affine(self, path):
        if self._a.is_affine and self._b.is_affine:
            return path
        elif not self._a.is_affine and self._b.is_affine:
            return self._a.transform_path_non_affine(path)
        else:
            return self._b.transform_path_non_affine(
                                    self._a.transform_path(path))
    transform_path_non_affine.__doc__ = Transform.transform_path_non_affine.__doc__

    def get_affine(self):
        if not self._b.is_affine:
            return self._b.get_affine()
        else:
            return Affine2D(np.dot(self._b.get_affine().get_matrix(),
                                self._a.get_affine().get_matrix()))
    get_affine.__doc__ = Transform.get_affine.__doc__

    def inverted(self):
        return CompositeGenericTransform(self._b.inverted(), self._a.inverted())
    inverted.__doc__ = Transform.inverted.__doc__

    def _get_has_inverse(self):
        return self._a.has_inverse and self._b.has_inverse
    has_inverse = property(_get_has_inverse)


class CompositeAffine2D(Affine2DBase):
    """
    A composite transform formed by applying transform *a* then transform *b*.

    This version is an optimization that handles the case where both *a*
    and *b* are 2D affines.
    """
    def __init__(self, a, b, **kwargs):
        """
        Create a new composite transform that is the result of
        applying transform *a* then transform *b*.

        Both *a* and *b* must be instances of :class:`Affine2DBase`.

        You will generally not call this constructor directly but use
        the :func:`composite_transform_factory` function instead,
        which can automatically choose the best kind of composite
        transform instance to create.
        """
        assert a.output_dims == b.input_dims
        self.input_dims = a.input_dims
        self.output_dims = b.output_dims
        assert a.is_affine
        assert b.is_affine

        Affine2DBase.__init__(self, **kwargs)
        self._a = a
        self._b = b
        self.set_children(a, b)
        self._mtx = None

    if DEBUG:
        def __str__(self):
            return '(%s, %s)' % (self._a, self._b)

    @property
    def depth(self):
        return self._a.depth + self._b.depth

    def _iter_break_from_left_to_right(self):
        for lh_compliment, rh_compliment in self._a._iter_break_from_left_to_right():
            yield lh_compliment, rh_compliment + self._b
        for lh_compliment, rh_compliment in self._b._iter_break_from_left_to_right():
            yield self._a + lh_compliment, rh_compliment

    def __repr__(self):
        return "CompositeAffine2D(%r, %r)" % (self._a, self._b)

    def get_matrix(self):
        if self._invalid:
            self._mtx = np.dot(
                self._b.get_matrix(),
                self._a.get_matrix())
            self._inverted = None
            self._invalid = 0
        return self._mtx
    get_matrix.__doc__ = Affine2DBase.get_matrix.__doc__


def composite_transform_factory(a, b):
    """
    Create a new composite transform that is the result of applying
    transform a then transform b.

    Shortcut versions of the blended transform are provided for the
    case where both child transforms are affine, or one or the other
    is the identity transform.

    Composite transforms may also be created using the '+' operator,
    e.g.::

      c = a + b
    """
    # check to see if any of a or b are IdentityTransforms. We use
    # isinstance here to guarantee that the transforms will *always*
    # be IdentityTransforms. Since TransformWrappers are mutable,
    # use of equality here would be wrong.
    if isinstance(a, IdentityTransform):
        return b
    elif isinstance(b, IdentityTransform):
        return a
    elif isinstance(a, Affine2D) and isinstance(b, Affine2D):
        return CompositeAffine2D(a, b)
    return CompositeGenericTransform(a, b)


class BboxTransform(Affine2DBase):
    """
    :class:`BboxTransform` linearly transforms points from one
    :class:`Bbox` to another :class:`Bbox`.
    """
    is_separable = True

    def __init__(self, boxin, boxout, **kwargs):
        """
        Create a new :class:`BboxTransform` that linearly transforms
        points from *boxin* to *boxout*.
        """
        assert boxin.is_bbox
        assert boxout.is_bbox

        Affine2DBase.__init__(self, **kwargs)
        self._boxin = boxin
        self._boxout = boxout
        self.set_children(boxin, boxout)
        self._mtx = None
        self._inverted = None

    def __repr__(self):
        return "BboxTransform(%r, %r)" % (self._boxin, self._boxout)

    def get_matrix(self):
        if self._invalid:
            inl, inb, inw, inh = self._boxin.bounds
            outl, outb, outw, outh = self._boxout.bounds
            x_scale = outw / inw
            y_scale = outh / inh
            if DEBUG and (x_scale == 0 or y_scale == 0):
                raise ValueError("Transforming from or to a singular bounding box.")
            self._mtx = np.array([[x_scale, 0.0    , (-inl*x_scale+outl)],
                                   [0.0    , y_scale, (-inb*y_scale+outb)],
                                   [0.0    , 0.0    , 1.0        ]],
                                  np.float_)
            self._inverted = None
            self._invalid = 0
        return self._mtx
    get_matrix.__doc__ = Affine2DBase.get_matrix.__doc__


class BboxTransformTo(Affine2DBase):
    """
    :class:`BboxTransformTo` is a transformation that linearly
    transforms points from the unit bounding box to a given
    :class:`Bbox`.
    """
    is_separable = True

    def __init__(self, boxout, **kwargs):
        """
        Create a new :class:`BboxTransformTo` that linearly transforms
        points from the unit bounding box to *boxout*.
        """
        assert boxout.is_bbox

        Affine2DBase.__init__(self, **kwargs)
        self._boxout = boxout
        self.set_children(boxout)
        self._mtx = None
        self._inverted = None

    def __repr__(self):
        return "BboxTransformTo(%r)" % (self._boxout)

    def get_matrix(self):
        if self._invalid:
            outl, outb, outw, outh = self._boxout.bounds
            if DEBUG and (outw == 0 or outh == 0):
                raise ValueError("Transforming to a singular bounding box.")
            self._mtx = np.array([[outw,  0.0, outl],
                                   [ 0.0, outh, outb],
                                   [ 0.0,  0.0,  1.0]],
                                  np.float_)
            self._inverted = None
            self._invalid = 0
        return self._mtx
    get_matrix.__doc__ = Affine2DBase.get_matrix.__doc__


class BboxTransformToMaxOnly(BboxTransformTo):
    """
    :class:`BboxTransformTo` is a transformation that linearly
    transforms points from the unit bounding box to a given
    :class:`Bbox` with a fixed upper left of (0, 0).
    """
    def __repr__(self):
        return "BboxTransformToMaxOnly(%r)" % (self._boxout)

    def get_matrix(self):
        if self._invalid:
            xmax, ymax = self._boxout.max
            if DEBUG and (xmax == 0 or ymax == 0):
                raise ValueError("Transforming to a singular bounding box.")
            self._mtx = np.array([[xmax,  0.0, 0.0],
                                  [ 0.0, ymax, 0.0],
                                  [ 0.0,  0.0, 1.0]],
                                 np.float_)
            self._inverted = None
            self._invalid = 0
        return self._mtx
    get_matrix.__doc__ = Affine2DBase.get_matrix.__doc__


class BboxTransformFrom(Affine2DBase):
    """
    :class:`BboxTransformFrom` linearly transforms points from a given
    :class:`Bbox` to the unit bounding box.
    """
    is_separable = True

    def __init__(self, boxin, **kwargs):
        assert boxin.is_bbox

        Affine2DBase.__init__(self, **kwargs)
        self._boxin = boxin
        self.set_children(boxin)
        self._mtx = None
        self._inverted = None

    def __repr__(self):
        return "BboxTransformFrom(%r)" % (self._boxin)

    def get_matrix(self):
        if self._invalid:
            inl, inb, inw, inh = self._boxin.bounds
            if DEBUG and (inw == 0 or inh == 0):
                raise ValueError("Transforming from a singular bounding box.")
            x_scale = 1.0 / inw
            y_scale = 1.0 / inh
            self._mtx = np.array([[x_scale, 0.0    , (-inl*x_scale)],
                                   [0.0    , y_scale, (-inb*y_scale)],
                                   [0.0    , 0.0    , 1.0        ]],
                                  np.float_)
            self._inverted = None
            self._invalid = 0
        return self._mtx
    get_matrix.__doc__ = Affine2DBase.get_matrix.__doc__


class ScaledTranslation(Affine2DBase):
    """
    A transformation that translates by *xt* and *yt*, after *xt* and *yt*
    have been transformad by the given transform *scale_trans*.
    """
    def __init__(self, xt, yt, scale_trans, **kwargs):
        Affine2DBase.__init__(self, **kwargs)
        self._t = (xt, yt)
        self._scale_trans = scale_trans
        self.set_children(scale_trans)
        self._mtx = None
        self._inverted = None

    def __repr__(self):
        return "ScaledTranslation(%r)" % (self._t,)

    def get_matrix(self):
        if self._invalid:
            xt, yt = self._scale_trans.transform_point(self._t)
            self._mtx = np.array([[1.0, 0.0, xt],
                                   [0.0, 1.0, yt],
                                   [0.0, 0.0, 1.0]],
                                  np.float_)
            self._invalid = 0
            self._inverted = None
        return self._mtx
    get_matrix.__doc__ = Affine2DBase.get_matrix.__doc__


class TransformedPath(TransformNode):
    """
    A :class:`TransformedPath` caches a non-affine transformed copy of
    the :class:`~matplotlib.path.Path`.  This cached copy is
    automatically updated when the non-affine part of the transform
    changes.

    .. note::

        Paths are considered immutable by this class. Any update to the
        path's vertices/codes will not trigger a transform recomputation.

    """
    def __init__(self, path, transform):
        """
        Create a new :class:`TransformedPath` from the given
        :class:`~matplotlib.path.Path` and :class:`Transform`.
        """
        assert isinstance(transform, Transform)
        TransformNode.__init__(self)

        self._path = path
        self._transform = transform
        self.set_children(transform)
        self._transformed_path = None
        self._transformed_points = None

    def _revalidate(self):
        # only recompute if the invalidation includes the non_affine part of the transform
        if ((self._invalid & self.INVALID_NON_AFFINE == self.INVALID_NON_AFFINE)
            or self._transformed_path is None):
            self._transformed_path = \
                self._transform.transform_path_non_affine(self._path)
            self._transformed_points = \
                Path._fast_from_codes_and_verts(self._transform.transform_non_affine(self._path.vertices),
                        None, {'interpolation_steps': self._path._interpolation_steps})
        self._invalid = 0

    def get_transformed_points_and_affine(self):
        """
        Return a copy of the child path, with the non-affine part of
        the transform already applied, along with the affine part of
        the path necessary to complete the transformation.  Unlike
        :meth:`get_transformed_path_and_affine`, no interpolation will
        be performed.
        """
        self._revalidate()
        return self._transformed_points, self.get_affine()

    def get_transformed_path_and_affine(self):
        """
        Return a copy of the child path, with the non-affine part of
        the transform already applied, along with the affine part of
        the path necessary to complete the transformation.
        """
        self._revalidate()
        return self._transformed_path, self.get_affine()

    def get_fully_transformed_path(self):
        """
        Return a fully-transformed copy of the child path.
        """
        self._revalidate()
        return self._transform.transform_path_affine(self._transformed_path)

    def get_affine(self):
        return self._transform.get_affine()


def nonsingular(vmin, vmax, expander=0.001, tiny=1e-15, increasing=True):
    '''
    Modify the endpoints of a range as needed to avoid singularities.

    *vmin*, *vmax*
        the initial endpoints.

    *tiny*
        threshold for the ratio of the interval to the maximum absolute
        value of its endpoints.  If the interval is smaller than
        this, it will be expanded.  This value should be around
        1e-15 or larger; otherwise the interval will be approaching
        the double precision resolution limit.

    *expander*
        fractional amount by which *vmin* and *vmax* are expanded if
        the original interval is too small, based on *tiny*.

    *increasing*: [True | False]
        If True (default), swap *vmin*, *vmax* if *vmin* > *vmax*

    Returns *vmin*, *vmax*, expanded and/or swapped if necessary.

    If either input is inf or NaN, or if both inputs are 0,
    returns -*expander*, *expander*.
    '''
    if (not np.isfinite(vmin)) or (not np.isfinite(vmax)):
        return -expander, expander
    swapped = False
    if vmax < vmin:
        vmin, vmax = vmax, vmin
        swapped = True
    if vmax - vmin <= max(abs(vmin), abs(vmax)) * tiny:
        if vmax == 0 and vmin == 0:
            vmin = -expander
            vmax = expander
        else:
            vmin -= expander*abs(vmin)
            vmax += expander*abs(vmax)

    if swapped and not increasing:
        vmin, vmax = vmax, vmin
    return vmin, vmax


def interval_contains(interval, val):
    a, b = interval
    return (
        ((a < b) and (a <= val and b >= val))
        or (b <= val and a >= val))

def interval_contains_open(interval, val):
    a, b = interval
    return (
        ((a < b) and (a < val and b > val))
        or (b < val and a > val))

def offset_copy(trans, fig=None, x=0.0, y=0.0, units='inches'):
    '''
    Return a new transform with an added offset.
      args:
        trans is any transform
      kwargs:
        fig is the current figure; it can be None if units are 'dots'
        x, y give the offset
        units is 'inches', 'points' or 'dots'
    '''
    if units == 'dots':
        return trans + Affine2D().translate(x, y)
    if fig is None:
        raise ValueError('For units of inches or points a fig kwarg is needed')
    if units == 'points':
        x /= 72.0
        y /= 72.0
    elif not units == 'inches':
        raise ValueError('units must be dots, points, or inches')
    return trans + ScaledTranslation(x, y, fig.dpi_scale_trans)<|MERGE_RESOLUTION|>--- conflicted
+++ resolved
@@ -1300,11 +1300,7 @@
 
         # Convert the result back to the shape of the input values.
         if ndim == 0:
-<<<<<<< HEAD
-            assert not np.ma.is_masked(res)  # just to be on the safe side                                             
-=======
             assert not np.ma.is_masked(res)  # just to be on the safe side
->>>>>>> b8a5f91d
             return res[0, 0]
         if ndim == 1:
             return res.reshape(-1)
