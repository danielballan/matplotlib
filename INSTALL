
INTRODUCTION

  matplotlib requires at a minimum python 2.3, numpy, libpng and
  freetype.  To get the most out of matplotlib, you will want to build
  some of the optional GUI and image extensions, discussed below.
  Matplotlib is known to work on linux, unix, win32 and OS X
  platforms.

  There are two kinds of matplotlib backends: vector based and raster
<<<<<<< HEAD
  based.  The vector based backends, SVG and PS, produce ASCII text
  output files *.svg and *.ps.  The core raster based renderer is the
  http://antigrain.com (agg) backend.  This is a high quality 2D
  library that supports fast antialiasing, alpha blending and much
  more.  If you want to produce PNGs or GUI images that support all of
  matplotlib's features, you should compile matplotlib with agg
  support and use one of the GUI agg backends: GTKAgg, WXAgg, TkAgg or
  FLTKAgg.

COMPILING

  You will need to have recent versions of freetype (>= 2.1.7), libpng
  and zlib installed on your system.  If you are using a package
  manager, also make sure the devel versions of these packages are
  also installed (eg freetype-devel).

  The top of setup.py contains some flags controlling which backends
  will be built.  If you want to use a GUI backend, you will need
  either Tkinter, pygtk or wxpython installed on your system, from src
  or from a package manager including the devel packages.  You can
  choose which backends to enable by setting the flags in setup.py,
  but the 'auto' flags will work in most cases, as matplotlib tries to
  find a GUI and build the backend acccordingly.  If you know you
  don't want a particular backend or extension, you can set that flag
  to False.

  As discussed above, most users will want to set 'BUILD_AGG = 1' and
  one or more of the GUI backends to True.  Exceptions to this are if
  you know you don't need a GUI (eg a web server) or you only want to
  produce vector graphics.
=======
  based.  The vector based backends, SVG, PDF and PS, produce ASCII
  text output files *.svg, *.pdf and *.ps.  The core raster based
  renderer is the http://antigrain.com (agg) backend.  This is a high
  quality 2D library that supports fast antialiasing, alpha blending
  and much more.  If you want to produce PNGs or GUI images that
  support all of matplotlib's features, you should compile matplotlib
  with agg support and use one of the GUI agg backends: GTKAgg, WXAgg,
  TkAgg or FLTKAgg.

COMPILING

  You will need to have recent versions of freetype, libpng and zlib
  installed on your system.  If you are using a package manager, also
  make sure the devel versions of these packages are also installed
  (eg freetype-devel).

  matplotlib ships with a setup.cfg.template which you can use to
  customize the build process.  Copy it to setup.cfg if you need to
  customize something.  See that files for details of the parameters
  you can set.

  If you want to use a GUI backend, you will need either Tkinter,
  pygtk or wxpython installed on your system, from src or from a
  package manager including the devel packages.  You can choose which
  backends to enable by setting the flags in setup.py, but the default
  is to automatically detect your installed GUIs and build support for
  them.  If you later find that you did not have a GUI toolkit like
  pygtk installed when you built matplotlib, but now want it, you will
  need to install the toolkit and rebuild matplotlib.
>>>>>>> 1796fe66

  If you have installed prerequisites to nonstandard places and need
  to inform matplotlib where they are, edit setupext.py an add the
  base dirs to the 'basedir' dictionary entry for your sys.platform.
  Eg, if the header to some required library is in
  /some/path/include/somheader.h, put /some/path in the basedir list
  for your platform.

<<<<<<< HEAD
  matplotlib works with with Numeric or numarray.  At compile time,
  setup.py will look for both packages and compile the appropriate
  extensions into matplotlib.  At runtime, the correct extension code
  will be chosen based on your numerix setting in matplotlibrc.  If
  you want to be able to use either Numeric or numarray efficiently
  with matplotlib, it is important that you have *both* present and in
  your PYTHONPATH when you compile matplotlib.
=======
>>>>>>> 1796fe66

  Once you have everything above set to your liking, just do the usual
  thing

      python setup.py build
      python setup.py install

WINDOWS

  If you don't already have python installed, you may want to consider
  using the enthought edition of python, which has scipy, numpy, and
  wxpython, plus a lot of other goodies, preinstalled -
  http://www.enthought.com/python .  With the enthought edition of
  python + matplotlib installer, the following backends should work
  out of the box: agg, wx, wxagg, tkagg, ps, pdf and svg.

  For standard python installations, you will also need to install
  either numpy, in addition to the matplotlib installer.  On some
  systems you will also need to download msvcp71.dll library, which
  you can download from
  http://www.dll-files.com/dllindex/dll-files.shtml?msvcp71 or other
  sites.  You will need to unzip the archive and drag the dll into
  c:\windows\system32

  All of the GUI backends run on windows, but TkAgg is probably the
  best for interactive use from the standard python shell or ipython.
  The windows installer (*.exe) on the download page contains all the
  code you need to get up and running.  However, there are many
  examples that are not included in the windows installer.  If you
  want to try the many demos that come in the matplotlib src
  distribution, download the zip file and look in the examples subdir.

  Important: There are known conflicts with some of the backends with
             some python IDEs such as pycrust, idle.  If you want to
             use matplotlib from an IDE, please consult
             http://matplotlib.sf.net/backends.html for compatibility
             information.  You will have the greatest likelihood of
             success if you run the examples from the command shell or
             by double clicking on them, rather than from an IDE.  If
             you are interactively generating plots, your best bet is
             TkAgg from the standard python shell or ipython.

DISTROS: (rpms, apt, fink, osx, freebsd, gentoo, etc)

  RPMS

    To build all the backends on a binary linux distro such as redhat,
    you need to install a number of the devel libs (and whatever
    dependencies they require), I suggest

      matplotlib core: zlib, zlib-devel, libpng, libpng-devel,
                       freetype, freetype-devel, freetype-utils

      gtk backend: gtk2-devel, gtk+-devel, pygtk2, glib-devel,
                   pygtk2-devel, gnome-libs-devel, pygtk2-libglade

      tk backend: tcl, tk, tkinter

  DEBIAN

   matplotlib is part of debian (and ubuntu) so you shoule be able to
   apt-get install it.

  FREEBSD

    http://www.freshports.org/math/py-matplotlib/

  Gentoo

    http://www.gentoo-portage.com/dev-python/matplotlib

  OS X

    All of the backends run on OS X.  You will need to install
    freetype2, libpng and zlib via fink or from src.  You will also
    need the base libraries for a given backend.  Eg, if you want to
    run TkAgg, you will need a python with Tkinter; if you want to use
    WxAgg, install wxpython.  See
    http://matplotlib.sf.net/backends.html for a more comprehensive
    discussion of the various backend requirements.  Edit setup.py to
    configure the backends you want to build as described above.

    Note when running a GUI backend in OSX, you should launch your
    programs with pythonw rather than python, or you may get
    nonresponsive GUIs.

  FINK

    fink users should use Jeffrey Whitaker's fink distribution, which
    supports the GTK, TkAgg, GTKAgg, PS, WX, WXAgg and Agg backends.
    http://fink.sourceforge.net/pdb/package.php/matplotlib-py23


<|MERGE_RESOLUTION|>--- conflicted
+++ resolved
@@ -8,38 +8,6 @@
   platforms.
 
   There are two kinds of matplotlib backends: vector based and raster
-<<<<<<< HEAD
-  based.  The vector based backends, SVG and PS, produce ASCII text
-  output files *.svg and *.ps.  The core raster based renderer is the
-  http://antigrain.com (agg) backend.  This is a high quality 2D
-  library that supports fast antialiasing, alpha blending and much
-  more.  If you want to produce PNGs or GUI images that support all of
-  matplotlib's features, you should compile matplotlib with agg
-  support and use one of the GUI agg backends: GTKAgg, WXAgg, TkAgg or
-  FLTKAgg.
-
-COMPILING
-
-  You will need to have recent versions of freetype (>= 2.1.7), libpng
-  and zlib installed on your system.  If you are using a package
-  manager, also make sure the devel versions of these packages are
-  also installed (eg freetype-devel).
-
-  The top of setup.py contains some flags controlling which backends
-  will be built.  If you want to use a GUI backend, you will need
-  either Tkinter, pygtk or wxpython installed on your system, from src
-  or from a package manager including the devel packages.  You can
-  choose which backends to enable by setting the flags in setup.py,
-  but the 'auto' flags will work in most cases, as matplotlib tries to
-  find a GUI and build the backend acccordingly.  If you know you
-  don't want a particular backend or extension, you can set that flag
-  to False.
-
-  As discussed above, most users will want to set 'BUILD_AGG = 1' and
-  one or more of the GUI backends to True.  Exceptions to this are if
-  you know you don't need a GUI (eg a web server) or you only want to
-  produce vector graphics.
-=======
   based.  The vector based backends, SVG, PDF and PS, produce ASCII
   text output files *.svg, *.pdf and *.ps.  The core raster based
   renderer is the http://antigrain.com (agg) backend.  This is a high
@@ -69,7 +37,6 @@
   them.  If you later find that you did not have a GUI toolkit like
   pygtk installed when you built matplotlib, but now want it, you will
   need to install the toolkit and rebuild matplotlib.
->>>>>>> 1796fe66
 
   If you have installed prerequisites to nonstandard places and need
   to inform matplotlib where they are, edit setupext.py an add the
@@ -78,16 +45,6 @@
   /some/path/include/somheader.h, put /some/path in the basedir list
   for your platform.
 
-<<<<<<< HEAD
-  matplotlib works with with Numeric or numarray.  At compile time,
-  setup.py will look for both packages and compile the appropriate
-  extensions into matplotlib.  At runtime, the correct extension code
-  will be chosen based on your numerix setting in matplotlibrc.  If
-  you want to be able to use either Numeric or numarray efficiently
-  with matplotlib, it is important that you have *both* present and in
-  your PYTHONPATH when you compile matplotlib.
-=======
->>>>>>> 1796fe66
 
   Once you have everything above set to your liking, just do the usual
   thing
